use strict;
use warnings;
use Data::Dumper;
use Modern::Perl "2012";

# basic sanity test of crawler functionality

BEGIN
{
    use FindBin;
    use lib "$FindBin::Bin/../lib";
    use lib $FindBin::Bin;
}

use Test::More;
use Test::Differences;
use Test::Deep;

require Test::NoWarnings;

use MediaWords::Crawler::Engine;
use MediaWords::DBI::DownloadTexts;
use MediaWords::DBI::MediaSets;
use MediaWords::DBI::Stories;
use MediaWords::Test::DB;
use MediaWords::Test::Data;
use MediaWords::Test::LocalServer;
use DBIx::Simple::MediaWords;
use MediaWords::StoryVectors;
use LWP::UserAgent;

use Data::Sorting qw( :basics :arrays :extras );
use Readonly;

#use feature 'unicode_strings';

# add a test media source and feed to the database
sub add_test_feed
{
    my ( $db, $url_to_crawl ) = @_;

    Readonly my $sw_data_start_date => '2008-02-03';
    Readonly my $sw_data_end_date   => '2014-02-27';

    my $test_medium = $db->query(
"insert into media (name, url, moderated, feeds_added, sw_data_start_date, sw_data_end_date) values (?, ?, ?, ?, ?, ?) returning *",
        '_ Crawler Test', $url_to_crawl, 0, 0, $sw_data_start_date, $sw_data_end_date
    )->hash;

    ok( MediaWords::StoryVectors::_medium_has_story_words_start_date( $test_medium ) );
    ok( MediaWords::StoryVectors::_medium_has_story_words_end_date( $test_medium ) );

    is( MediaWords::StoryVectors::_get_story_words_start_date_for_medium( $test_medium ), $sw_data_start_date );
    is( MediaWords::StoryVectors::_get_story_words_end_date_for_medium( $test_medium ),   $sw_data_end_date );

    my $feed = $db->query(
        "insert into feeds (media_id, name, url) values (?, ?, ?) returning *",
        $test_medium->{ media_id },
        '_ Crawler Test',
        "$url_to_crawl" . "gv/test.rss"
    )->hash;

    MediaWords::DBI::MediaSets::create_for_medium( $db, $test_medium );

    ok( $feed->{ feeds_id }, "test feed created" );

    return $feed;
}

Readonly my $crawler_timeout => 60;

# run the crawler for one minute, which should be enough time to gather all of the stories from the test feed
sub run_crawler
{

    my $crawler = MediaWords::Crawler::Engine->new();

    $crawler->processes( 1 );
    $crawler->throttle( 1 );
    $crawler->sleep_interval( 1 );
    $crawler->timeout( $crawler_timeout );
    $crawler->pending_check_interval( 1 );

    $| = 1;

    print "running crawler for one minute ...\n";
    $crawler->crawl();

    print "crawler exiting ...\n";
}

sub extract_downloads
{
    my ( $db ) = @_;

    print "extracting downloads ...\n";

    my $downloads = $db->query( "select * from downloads where type = 'content'" )->hashes;

    for my $download ( @{ $downloads } )
    {
        MediaWords::DBI::Downloads::process_download_for_extractor( $db, $download, 1 );
    }
}

sub update_download_texts
{
    my ( $db ) = @_;

    my $download_texts = $db->query( "select * from download_texts" )->hashes;

    for my $download_text ( @{ $download_texts } )
    {
        MediaWords::DBI::DownloadTexts::update_text( $db, $download_text );
    }
}

# run extractor, tagger, and vector on all stories
sub process_stories
{
    my ( $db ) = @_;

    print "processing stories ...\n";

    my $stories = $db->query( "select * from stories" )->hashes;

    for my $story ( @{ $stories } )
    {
        print "adding default tags ...\n";
        MediaWords::DBI::Stories::add_default_tags( $db, $story );
    }

    print "processing stories done.\n";
}

# get stories from database, including content, text, tags, sentences, sentence_words, and story_sentence_words
sub get_expanded_stories
{
    my ( $db, $feed ) = @_;

    my $stories = $db->query(
        "select s.* from stories s, feeds_stories_map fsm " . "  where s.stories_id = fsm.stories_id and fsm.feeds_id = ?",
        $feed->{ feeds_id } )->hashes;

    for my $story ( @{ $stories } )
    {
        $story->{ content } = ${ MediaWords::DBI::Stories::fetch_content( $db, $story ) };
        $story->{ extracted_text } = MediaWords::DBI::Stories::get_text( $db, $story );
        $story->{ tags } = MediaWords::DBI::Stories::get_db_module_tags( $db, $story, 'NYTTopics' );

        $story->{ story_sentence_words } =
          $db->query( "select * from story_sentence_words where stories_id = ?", $story->{ stories_id } )->hashes;

        $story->{ story_sentences } =
          $db->query( "select * from story_sentences where stories_id = ? order by stories_id, sentence_number ",
            $story->{ stories_id } )->hashes;
    }

    return $stories;
}

sub _purge_story_sentences_id_field
{
    my ( $sentences ) = @_;

    for my $sentence ( @$sentences )
    {

        #die Dumper ($sentence ) unless $sentence->{story_sentences_id };

        #die Dumper ($sentence);

        $sentence->{ story_sentences_id } = '';
        delete $sentence->{ story_sentences_id };
    }
}

sub _purge_stories_id_field
{
    my ( $sentences ) = @_;

    for my $sentence ( @$sentences )
    {

        #die Dumper ($sentence ) unless $sentence->{story_sentences_id };

        #die Dumper ($sentence);

        $sentence->{ stories_id } = '';
        delete $sentence->{ stories_id };
    }
}

<<<<<<< HEAD

=======
>>>>>>> 4b03f527
# test various results of the crawler
sub test_stories
{
    my ( $db, $feed ) = @_;

    my $stories = get_expanded_stories( $db, $feed );

    is( @{ $stories }, 1, "story count" );

    my $test_stories = MediaWords::Test::Data::fetch_test_data( 'crawler_stories' );

    my $test_story_hash;
    map { $test_story_hash->{ $_->{ title } } = $_ } @{ $test_stories };

    for my $story ( @{ $stories } )
    {
        my $test_story = $test_story_hash->{ $story->{ title } };
        if ( ok( $test_story, "story match: " . $story->{ title } ) )
        {

            #$story->{ extracted_text } =~ s/\n//g;
            #$test_story->{ extracted_text } =~ s/\n//g;

            for my $field ( qw(publish_date description guid extracted_text) )
            {
                oldstyle_diff;

              TODO:
                {
                    my $fake_var;    #silence warnings
                     #eq_or_diff( $story->{ $field }, encode_utf8($test_story->{ $field }), "story $field match" , {context => 0});
                    is( $story->{ $field }, $test_story->{ $field }, "story $field match" );
                }
            }

            eq_or_diff( $story->{ content }, $test_story->{ content }, "story content matches" );

            is( scalar( @{ $story->{ tags } } ), scalar( @{ $test_story->{ tags } } ), "story tags count" );

            is(
                scalar( @{ $story->{ story_sentences } } ),
                scalar( @{ $test_story->{ story_sentences } } ),
                "story sentence count" . $story->{ stories_id }
            );

            _purge_story_sentences_id_field( $story->{ story_sentences } );
            _purge_story_sentences_id_field( $test_story->{ story_sentences } );

<<<<<<< HEAD
	    #HACK so that feedless media doesn't break things.
=======
            #HACK so that feedless media doesn't break things.
>>>>>>> 4b03f527
            _purge_stories_id_field( $story->{ story_sentences } );
            _purge_stories_id_field( $test_story->{ story_sentences } );

            cmp_deeply(
                $story->{ story_sentences },
                $test_story->{ story_sentences },
                "story sentences " . $story->{ stories_id }
            );

          TODO:
            {
                my $fake_var;    #silence warnings

                my $test_story_sentence_words_count = scalar( @{ $test_story->{ story_sentence_words } } );
                my $story_sentence_words_count      = scalar( @{ $story->{ story_sentence_words } } );

                is(
                    $story_sentence_words_count,
                    $test_story_sentence_words_count,
                    "story words count for " . $story->{ stories_id }
                );
            }
        }

        delete( $test_story_hash->{ $story->{ title } } );
    }

}

sub generate_aggregate_words
{
    my ( $db, $feed ) = @_;

    my ( $start_date ) = $db->query( "select date_trunc( 'day', min(publish_date) ) from stories" )->flat;

    #( $start_date ) = $db->query( "select date_trunc( 'day', min(publish_date)  - interval '1 week' ) from stories" )->flat;
    my ( $end_date ) = $db->query( "select date_trunc( 'day', max(publish_date) ) from stories" )->flat;

    #( $end_date )   = $db->query( "select date_trunc( 'day', max(publish_date) + interval '1 month' ) from stories" )->flat;

    my $dashboard =
      $db->create( 'dashboards', { name => 'test_dashboard', start_date => $start_date, end_date => $end_date } );

    my $dashboard_topic = $db->create(
        'dashboard_topics',
        {
            dashboards_id => $dashboard->{ dashboards_id },
            name          => 'obama_topic',
            query         => 'obama',
            start_date    => $start_date,
            end_date      => $end_date
        }
    );

    MediaWords::StoryVectors::update_aggregate_words( $db, $start_date, $end_date );
}

sub _process_top_500_weekly_words_for_testing
{
    my ( $hashes ) = @_;

    foreach my $hash ( @{ $hashes } )
    {
        delete( $hash->{ top_500_weekly_words_id } );
    }
}

sub dump_top_500_weekly_words
{
    my ( $db, $feed ) = @_;

    my $top_500_weekly_words = $db->query( 'SELECT * FROM top_500_weekly_words order by publish_week, stem, term', )->hashes;
    _process_top_500_weekly_words_for_testing( $top_500_weekly_words );

    MediaWords::Test::Data::store_test_data( 'top_500_weekly_words', $top_500_weekly_words );

    return;
}

sub sort_top_500_weekly_words
{
    my ( $array ) = @_;

    #ensure that the order is deterministic
    #first sort on the important fields then sort on everything just to be sure...
    my @keys = qw (publish_week stem dashboard_topics_id term );

    my @hash_fields = sort keys %{ $array->[ 0 ] };

    return [ sorted_array( @$array, @keys, @hash_fields ) ];
}

sub test_top_500_weekly_words
{
    my ( $db, $feed ) = @_;

    my $top_500_weekly_words_actual =
      $db->query( 'SELECT * FROM top_500_weekly_words order by publish_week, stem, term' )->hashes;
    _process_top_500_weekly_words_for_testing( $top_500_weekly_words_actual );

    my $top_500_weekly_words_expected = MediaWords::Test::Data::fetch_test_data( 'top_500_weekly_words' );

    is(
        scalar( @{ $top_500_weekly_words_actual } ),
        scalar( @{ $top_500_weekly_words_expected } ),
        'Top 500 weekly words table row count'
    );

    $top_500_weekly_words_actual   = sort_top_500_weekly_words( $top_500_weekly_words_actual );
    $top_500_weekly_words_expected = sort_top_500_weekly_words( $top_500_weekly_words_expected );

    my $i;

    for ( $i = 0 ; $i < scalar( @{ $top_500_weekly_words_actual } ) ; $i++ )
    {
        my $actual_row   = $top_500_weekly_words_actual->[ $i ];
        my $expected_row = $top_500_weekly_words_expected->[ $i ];

        #undef($actual_row->{term});
        #undef($expected_row->{term});
        cmp_deeply( $actual_row, $expected_row, "top_500_weekly_words row $i comparison" );
        my @keys = sort ( keys %{ $expected_row } );

        @keys = grep { defined( $expected_row->{ $_ } ) } @keys;

        my $actual_row_string   = join ',', ( @{ $actual_row }{ @keys } );
        my $expected_row_string = join ',', ( @{ $expected_row }{ @keys } );

        is( $actual_row_string, $expected_row_string, "top_500_weekly_words row $i string comparison:" . join ",", @keys );
    }
}

# store the stories as test data to compare against in subsequent runs
sub dump_stories
{
    my ( $db, $feed ) = @_;

    my $stories = get_expanded_stories( $db, $feed );

    MediaWords::Test::Data::store_test_data( 'crawler_stories', $stories );
}

sub kill_local_server
{
    my ( $server_url ) = @_;

    my $ua = LWP::UserAgent->new;

    $ua->timeout( 10 );

    my $kill_url = "$server_url" . "kill_server";
    print STDERR "Getting $kill_url\n";
    my $resp = $ua->get( $kill_url ) || die;
    print STDERR "got url";
    die $resp->status_line unless $resp->is_success;
}

sub get_crawler_data_directory
{
    my $crawler_data_location;

    {
        use FindBin;

        my $bin = $FindBin::Bin;
        say "Bin = '$bin' ";
        $crawler_data_location = "$FindBin::Bin/data/crawler";
    }

    print "crawler data '$crawler_data_location'\n";

    return $crawler_data_location;
}

sub main
{

    my ( $dump ) = @ARGV;

    MediaWords::Test::DB::test_on_test_database(
        sub {
            use Encode;
            my ( $db ) = @_;

            my $crawler_data_location = get_crawler_data_directory();

            my $url_to_crawl = MediaWords::Test::LocalServer::start_server( $crawler_data_location );

            my $feed = add_test_feed( $db, $url_to_crawl );

            $DB::single = 2;

            my $feed_download = MediaWords::Crawler::Provider::_create_download_for_feed( $feed, $db );

            #say STDERR Dumper( $feed_download );

            #run_crawler();

            my $crawler = MediaWords::Crawler::Engine->new();

            $crawler->processes( 1 );
            $crawler->throttle( 1 );
            $crawler->sleep_interval( 10 );

            $| = 1;

            $crawler->crawl_single_download( $feed_download->{ downloads_id } );

            my $content_downloads =
              $db->query( " SELECT * from downloads where  type = 'content' and state <> 'success' and downloads_id > ? ",
                $feed_download->{ downloads_id } )->hashes;

            my $content_download = pop @{ $content_downloads };

            #say STDERR Dumper ( $content_download );

            #say STDERR Dumper ( $content_downloads );

            die unless $content_downloads;

            $db->query( " DELETE from stories where stories_id <> ? ", $content_download->{ stories_id } );

            $crawler->crawl_single_download( $content_download->{ downloads_id } );

            extract_downloads( $db );

            # my $duplicate_sentence =
            #               $db->query( " SELECT * from story_sentences where sentence = 'Post-Thumbnail'" )->hash();

            #             $db->query(
            #                 " DELETE from story_sentences where sentence_number = ? and stories_id = ? ",
            #                 $duplicate_sentence->{ sentence_number },
            #                 $duplicate_sentence->{ stories_id }
            #             );

            #             $db->query(
            #                 " DELETE from story_sentence_words where sentence_number  = ? and stories_id = ? ",
            #                 $duplicate_sentence->{ sentence_number },
            #                 $duplicate_sentence->{ stories_id }
            #             );

        #             $db->query(
        # " UPDATE story_sentences SET sentence_number = sentence_number - 1  where sentence_number > ? and stories_id = ? ",
        #                 $duplicate_sentence->{ sentence_number },
        #                 $duplicate_sentence->{ stories_id }
        #             );

   #             $db->query(
   # " UPDATE story_sentence_words SET sentence_number = sentence_number - 1  where sentence_number > ? and stories_id = ? ",
   #                 $duplicate_sentence->{ sentence_number },
   #                 $duplicate_sentence->{ stories_id }
   #             );

            process_stories( $db );

            if ( defined( $dump ) && ( $dump eq '-d' ) )
            {
                dump_stories( $db, $feed );
            }

            test_stories( $db, $feed );

            # generate_aggregate_words( $db, $feed );
            # if ( defined( $dump ) && ( $dump eq '-d' ) )
            # {
            #     #dump_top_500_weekly_words( $db, $feed );
            # }

            # test_top_500_weekly_words( $db, $feed );

            print "Killing server\n";
            kill_local_server( $url_to_crawl );

            Test::NoWarnings::had_no_warnings();
            done_testing();
        }
    );

}

main();
<|MERGE_RESOLUTION|>--- conflicted
+++ resolved
@@ -191,10 +191,6 @@
     }
 }
 
-<<<<<<< HEAD
-
-=======
->>>>>>> 4b03f527
 # test various results of the crawler
 sub test_stories
 {
@@ -243,11 +239,7 @@
             _purge_story_sentences_id_field( $story->{ story_sentences } );
             _purge_story_sentences_id_field( $test_story->{ story_sentences } );
 
-<<<<<<< HEAD
-	    #HACK so that feedless media doesn't break things.
-=======
             #HACK so that feedless media doesn't break things.
->>>>>>> 4b03f527
             _purge_stories_id_field( $story->{ story_sentences } );
             _purge_stories_id_field( $test_story->{ story_sentences } );
 
