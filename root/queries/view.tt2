--- conflicted
+++ resolved
@@ -36,7 +36,6 @@
 
         <td>[% query.media_sets_names.join('; ') %]</td>
 
-<<<<<<< HEAD
 <td>
 	[% FOREACH dashboard_topic IN query.dashboard_topics -%]
 		[% IF not_first %];[% END %]
@@ -44,9 +43,6 @@
 		[% SET not_first = 1 %]
 	[% END # FOREACH dashboard_topic -%]
 </td>
-=======
-        <td>[% query.dashboard_topics_names.join('; ') %]</td>
->>>>>>> 77b5e8d7
 
     </tr>
 
@@ -117,9 +113,6 @@
 
     <p><b>generate term frequency chart for a list of terms</b></p>
 
-    [% terms_form.render %]
-
-<<<<<<< HEAD
 <p>
 Use this form to generate a line chart of the frequency of any set of terms within this query.
 Enter one <code>term language_code</code> pair per line.
@@ -135,11 +128,6 @@
 <p>
 to get a chart of the frequency of those terms within the query.
 </p>
-=======
-    <p>
-    Use this form to generate a line chart of the frequency of any set of terms within this query.  For instance, enter 'health, tax, economy' to get a chart of the frequency of those terms within the query.
-    </p>
->>>>>>> 77b5e8d7
 
 </fieldset>
 
