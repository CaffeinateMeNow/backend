# Deployments
ansible==2.6.4

# retry http requests
backoff==1.6.0

# Amazon S3
boto3==1.9.5

# HTML parsing
beautifulsoup4==4.6.3

# Python 3.7 upgrade
CacheMan==2.1.0

# Job broker
Celery==4.2.1

# Language identification
cld2-cffi==0.1.4

# Unit test coverage
coverage==4.5.1

# Some modules require latest version of this
cryptography==2.3.1

# Hindi stemming
CyHunspell==1.3.0

# Guessing publication dates of stories
date_guesser==2.1.1

# Code conventions
-e git+https://github.com/PyCQA/flake8.git@9631dac52aa6ed8a3de9d0983c3c7b0267ae7d6d#egg=flake8

# URL manipulation
furl==1.2.1

# Word2vec topic models
gensim==3.5.0

# Stemming Hausa words
hausastemmer==1.0

# Chinese language tokenizer, stemmer, etc.
jieba==0.39

# Parsing email templates
Jinja2==2.10

# XML manipulations, HTML parsing
lxml==4.2.5

# Japanese language tokenizer, stemmer, etc.
mecab-python3==0.7

# network analysis, used for graph layout
networkx==2.1

# Natural language processing, e.g. tokenization
nltk==3.3

# numerical processing, required by ForceAtlas2
numpy==1.15.1

# Finding out which Readability version we're using
pip==18.0

# PostgreSQL access
psycopg2-binary==2.7.5

# Python 3.7 upgrade
pycodestyle==2.4.0

# Python 3.7 upgrade
pyflakes==2.0.0

# Snowball stemmer (NLTK's implementation doesn't support Turkish)
PyStemmer==1.3.0

# Unit tests
pytest==3.8.0

# Test coverage
pytest-cov==2.6.0

# Date parsing
python-dateutil==2.7.3

# Timezone handling
pytz==2018.5

# Configuration file
PyYAML==4.2b2

# Python 3 compatible version of Google's re2 library (requires libre2-dev system package)
# (untagged and unreleased 0.2.23 version which builds on Python 3.7)
-e git+https://github.com/andreasvc/pyre2.git@3e01eba6ba3eabd1359ef5e16c938c8866deea70#egg=re2

# Extracting text from stories
readability-lxml==0.7

# Python 3.7 upgrade
regex==2018.08.29

# Mocking HTTP requests
responses==0.9.0

# Making HTTP requests
requests==2.19.1

# Asynchronous (parallell / concurrent) HTTP requests
requests-futures==0.9.7

# math package for forceatlas implementation
scipy==1.1.0

# Splitting text into sentences using Lingua::Sentence's method
sentence_splitter==1.2

<<<<<<< HEAD
# Twitter API client
# (at the time of writing, the latest tweepy==3.6.0 doesn't work with Python 3.7.0)
-e git+https://github.com/tweepy/tweepy.git@2efe385fc69385b57733f747ee62e6be12a1338b#egg=tweepy
=======
# python3 compatible version of google re2 library (requires libre2-dev system package)
sw-re2==0.2.23

# useful for timing out tests for which the failure case is a hard hang that does not respond to signals
timeout_decorator==0.4.0

# twitter
tweepy==3.5.0
>>>>>>> 84073b9f

# Normalizing URLs
url_normalize==1.3.3

# Low level HTTP requests (with SSL certificate verification)
urllib3[secure]==1.23<|MERGE_RESOLUTION|>--- conflicted
+++ resolved
@@ -119,20 +119,12 @@
 # Splitting text into sentences using Lingua::Sentence's method
 sentence_splitter==1.2
 
-<<<<<<< HEAD
+# Useful for timing out tests for which the failure case is a hard hang that does not respond to signals
+timeout_decorator==0.4.0
+
 # Twitter API client
 # (at the time of writing, the latest tweepy==3.6.0 doesn't work with Python 3.7.0)
 -e git+https://github.com/tweepy/tweepy.git@2efe385fc69385b57733f747ee62e6be12a1338b#egg=tweepy
-=======
-# python3 compatible version of google re2 library (requires libre2-dev system package)
-sw-re2==0.2.23
-
-# useful for timing out tests for which the failure case is a hard hang that does not respond to signals
-timeout_decorator==0.4.0
-
-# twitter
-tweepy==3.5.0
->>>>>>> 84073b9f
 
 # Normalizing URLs
 url_normalize==1.3.3
