{
 "metadata": {
  "name": "",
  "signature": "sha256:e6196607dd61c04b365dcdf3394745636fe47d3eacdb8cc3057303b0c60176d3"
 },
 "nbformat": 3,
 "nbformat_minor": 0,
 "worksheets": [
  {
   "cells": [
    {
     "cell_type": "markdown",
     "metadata": {},
     "source": [
      "This notebook is intended enable testing and evaluation of various extractor methods such as:\n",
      "\n",
      "* Heuristic Extractor\n",
      "* CRF Extractor\n",
      "* boilerpipe\n"
     ]
    },
    {
     "cell_type": "code",
     "collapsed": false,
     "input": [
      "import cPickle\n",
      "import os.path\n",
      "\n",
      "api_key = cPickle.load( file( os.path.expanduser( '~/mediacloud_api_key.pickle' ), 'r' ) )"
     ],
     "language": "python",
     "metadata": {},
     "outputs": [],
     "prompt_number": 1
    },
    {
     "cell_type": "code",
     "collapsed": false,
     "input": [
      "import cPickle\n",
      "import os.path\n",
      "\n",
      "cPickle.dump( api_key, file( os.path.expanduser( '~/mediacloud_api_key.pickle' ), 'wb' ) )"
     ],
     "language": "python",
     "metadata": {},
     "outputs": [],
     "prompt_number": 2
    },
    {
     "cell_type": "code",
     "collapsed": false,
     "input": [
      "import sys\n",
      "sys.path.append('../../foreign_modules/python/')"
     ],
     "language": "python",
     "metadata": {},
     "outputs": [],
     "prompt_number": 3
    },
    {
     "cell_type": "code",
     "collapsed": false,
     "input": [
      "loc_key = 'f66a50230d54afaf18822808aed649f1d6ca72b08fb06d5efb6247afe9fbae52'"
     ],
     "language": "python",
     "metadata": {},
     "outputs": [],
     "prompt_number": 4
    },
    {
     "cell_type": "code",
     "collapsed": false,
     "input": [
      "import mediacloud, requests, csv, sys, os, json, cPickle\n",
      "\n",
      "def get_download( downloads_id ):\n",
      "    download = requests.get('https://api.mediacloud.org/api/v2/downloads/single/'+str(downloads_id)+'?key='+api_key)\n",
      "    return download.json()[0]\n",
      "\n",
      "def extract_story( preprocessed_lines, title, description, extractor_method ):\n",
      "    extract_params = {'key':loc_key, 'preprocessed_lines':preprocessed_lines, \n",
      "                           'story_title':title, 'story_description':description, 'extractor_method': extractor_method}\n",
      "    \n",
      "    extract_result = requests.put('http://0:3000/api/v2/extractlines/extract',data=json.dumps(extract_params), \n",
      "                                headers = {'Content-type': 'application/json'})\n",
      "    \n",
      "    extract_result.raise_for_status()\n",
      "    return extract_result.json()\n",
      "\n",
      "def get_story_lines( raw_content ):\n",
      "    story_lines_params = {'key':loc_key, 'body_html':raw_content }\n",
      "    headers = {'Content-type': 'application/json'}\n",
      "    story_lines = requests.put('http://0:3000/api/v2/extractlines/story_lines',data=json.dumps(story_lines_params), \n",
      "                               params={ 'key': loc_key },headers=headers)\n",
      "    \n",
      "    story_lines.raise_for_status()\n",
      "    \n",
<<<<<<< HEAD
      "    return story_lines\n",
      "\n",
      "    \n",
      "#def get_story_lines\n",
      "loc_key = 'f66a50230d54afaf18822808aed649f1d6ca72b08fb06d5efb6247afe9fbae52'\n",
      "downloads_id = 416655019\n",
      "download = get_download( downloads_id )\n",
      "\n",
      "raw_content = download[u'raw_content']\n",
      "stories_id = download[u'stories_id']\n",
      "\n",
      "story = requests.get('https://api.mediacloud.org/api/v2/stories/single/'+str(stories_id)+'?key='+api_key)\n",
      "title = story.json()[0][u'title']\n",
      "description = story.json()[0][u'description']\n",
      "url = story.json()[0][u'url']\n",
      "\n",
      "story_lines = get_story_lines( raw_content )\n",
      "#print story_lines.content\n",
      "preprocessed_lines = story_lines.json()\n",
      "\n",
      "heur_extract = extract_story( preprocessed_lines, title, description, 'HeuristicExtractor')\n",
      "\n",
      "crf_extract = extract_story( preprocessed_lines, title, description, 'CrfExtractor')"
     ],
     "language": "python",
     "metadata": {},
     "outputs": [],
     "prompt_number": 3
    },
    {
     "cell_type": "code",
     "collapsed": false,
     "input": [
      "import subprocess\n",
      "import tempfile\n",
      "import codecs\n",
      "import time\n",
      "from lxml import html\n",
      "\n",
      "download = get_download( downloads_id )\n",
      "raw_content = download[u'raw_content']\n",
      "\n",
      "def extract_with_boilerpipe( raw_content ):\n",
      "    with tempfile.NamedTemporaryFile( suffix='.html', delete=False ) as t:\n",
      "        #print t.name\n",
      "    \n",
      "        UTF8Writer = codecs.getwriter('utf8')\n",
      "        t.file = UTF8Writer(t.file)\n",
      "        t.file.write( raw_content )\n",
      "    \n",
      "        t.close()\n",
      "        time.sleep( 2 )\n",
      "        print \"original article tmp file \", t.name\n",
      "        \n",
      "        #input_file = '/tmp/416655019.htm'\n",
      "        input_file = t.name\n",
      "        \n",
      "        output_tmp = tempfile.NamedTemporaryFile( suffix='.html', delete=False )\n",
      "        \n",
      "        output_file = output_tmp.name\n",
      "        #output_file = '/tmp/highlighted.html'\n",
      "        print output_file\n",
      "        print subprocess.check_output(['java', '-jar',\n",
      "                               '/home/dlarochelle/dev_scratch/boilerpipe_test/out/artifacts/boilerpipe_test_jar/boilerpipe_test.jar',\n",
      "                               input_file, output_file ] )\n",
      "        f = open( output_file, 'rb' )\n",
      "        \n",
      "        annotated_file_str = f.read()\n",
      "        \n",
      "        t.unlink( t.name )\n",
      "        output_tmp.close()\n",
      "        output_tmp.unlink( output_tmp.name )\n",
      "        \n",
      "    return annotated_file_str\n",
      "\n",
      "tree = html.fromstring( extract_with_boilerpipe( raw_content) )   "
     ],
     "language": "python",
     "metadata": {},
     "outputs": [
      {
       "output_type": "stream",
       "stream": "stdout",
       "text": [
        "original article tmp file  /tmp/tmpa4BC4e.html\n",
        "/tmp/tmpwINvkP.html\n",
        "/tmp/tmpa4BC4e.html\n",
        "/tmp/tmpa4BC4e.html\n",
        "Now open file:///tmp/tmpwINvkP.html in your web browser\n"
       ]
      },
      {
       "output_type": "stream",
       "stream": "stdout",
       "text": [
        "\n"
       ]
      }
     ],
     "prompt_number": 4
    },
    {
     "cell_type": "code",
     "collapsed": false,
     "input": [
      "extractor_training_lines_result = requests.get('http://0:3000/api/v2/extractlines/extractor_training_lines/' + str(downloads_id),\n",
      "                                               headers = {'Content-type': 'application/json'}\n",
      "                                               , params= {'key':loc_key}\n",
      "                                               )\n",
      "\n",
      "print extractor_training_lines_result.content\n",
      "extractor_training_lines_result.raise_for_status()\n",
      "\n",
      "extractor_training_lines_result"
=======
      "    return story_lines"
     ],
     "language": "python",
     "metadata": {},
     "outputs": [],
     "prompt_number": 5
    },
    {
     "cell_type": "code",
     "collapsed": false,
     "input": [
      "import subprocess\n",
      "import tempfile\n",
      "import codecs\n",
      "import time\n",
      "from lxml import html\n",
      "\n",
      "#download = get_download( downloads_id )\n",
      "#raw_content = download[u'raw_content']\n",
      "\n",
      "def extract_with_boilerpipe( raw_content ):\n",
      "    with tempfile.NamedTemporaryFile( suffix='.html', delete=False ) as t:\n",
      "        #print t.name\n",
      "    \n",
      "        UTF8Writer = codecs.getwriter('utf8')\n",
      "        t.file = UTF8Writer(t.file)\n",
      "        t.file.write( raw_content )\n",
      "    \n",
      "        t.close()\n",
      "        time.sleep( 2 )\n",
      "        print \"original article tmp file \", t.name\n",
      "        \n",
      "        #input_file = '/tmp/416655019.htm'\n",
      "        input_file = t.name\n",
      "        \n",
      "        output_tmp = tempfile.NamedTemporaryFile( suffix='.html', delete=False )\n",
      "        \n",
      "        output_file = output_tmp.name\n",
      "        #output_file = '/tmp/highlighted.html'\n",
      "        print output_file\n",
      "        print subprocess.check_output(['java', '-jar',\n",
      "                               '/home/dlarochelle/dev_scratch/boilerpipe_test/out/artifacts/boilerpipe_test_jar/boilerpipe_test.jar',\n",
      "                               input_file, output_file ] )\n",
      "        f = open( output_file, 'rb' )\n",
      "        \n",
      "        annotated_file_str = f.read()\n",
      "        \n",
      "        t.unlink( t.name )\n",
      "        output_tmp.close()\n",
      "        output_tmp.unlink( output_tmp.name )\n",
      "        \n",
      "    return annotated_file_str\n",
      "\n"
     ],
     "language": "python",
     "metadata": {},
     "outputs": [],
     "prompt_number": 6
    },
    {
     "cell_type": "code",
     "collapsed": false,
     "input": [
      "import operator\n",
      "\n",
      "def get_extractor_training_text( downloads_id, preprocessed_lines ):\n",
      "    extractor_training_lines_result = requests.get(\n",
      "                                                   'https://api.mediacloud.org/api/v2/extractlines/extractor_training_lines/' + str(downloads_id),\n",
      "                                               headers = {'Content-type': 'application/json'}\n",
      "                                               , params= {'key': api_key}\n",
      "                                               )\n",
      "\n",
      "    extractor_training_lines_result.raise_for_status()\n",
      "\n",
      "    extractor_training_lines_result = extractor_training_lines_result.json()\n",
      "    \n",
      "    line_numbers = [ x['line_number'] for x in extractor_training_lines_result ]\n",
      "    \n",
      "    line_numbers = sorted(line_numbers)\n",
      "    \n",
      "    line_numbers.sort()\n",
      "    \n",
      "    print line_numbers\n",
      "    \n",
      "    return operator.itemgetter( * line_numbers )( preprocessed_lines  )\n",
      "\n",
      "import operator\n",
      "\n",
      "def get_extracted_text( extractor_results ):\n",
      "    print extractor_results['included_line_numbers']\n",
      "    dl = extractor_results['download_lines']\n",
      "    return operator.itemgetter( * extractor_results['included_line_numbers']   )(dl)"
     ],
     "language": "python",
     "metadata": {},
     "outputs": [],
     "prompt_number": 7
    },
    {
     "cell_type": "code",
     "collapsed": false,
     "input": [
      "def html_strip( str ):\n",
      "    return html.fromstring(str).text_content()\n",
      "\n",
      "def clean_for_comparison( str ):\n",
      "    ret = html_strip( str )\n",
      "    ret = ret.strip()\n",
      "    \n",
      "    return ret    "
     ],
     "language": "python",
     "metadata": {},
     "outputs": [],
     "prompt_number": 8
    },
    {
     "cell_type": "code",
     "collapsed": false,
     "input": [
      "import Levenshtein\n",
      "\n",
      "def lines_to_comparable_text( lines ):\n",
      "    text = \" \".join([ clean_for_comparison(line) for line in lines ])\n",
      "    return text\n",
      "\n",
      "def compare_accuracy( lines, lines_expected ):\n",
      "    return Levenshtein.distance( lines_to_comparable_text( lines ) , lines_to_comparable_text( lines_expected ) )"
     ],
     "language": "python",
     "metadata": {},
     "outputs": [],
     "prompt_number": 9
    },
    {
     "cell_type": "code",
     "collapsed": false,
     "input": [
      "def compare_extractors_for_download( downloads_id ):\n",
      "    download = get_download( downloads_id )\n",
      "    \n",
      "    raw_content = download[u'raw_content']\n",
      "    stories_id = download[u'stories_id']\n",
      "    \n",
      "    story = requests.get('https://api.mediacloud.org/api/v2/stories/single/'+str(stories_id)+'?key='+api_key)\n",
      "    title = story.json()[0][u'title']\n",
      "    description = story.json()[0][u'description']\n",
      "    url = story.json()[0][u'url']\n",
      "    \n",
      "    story_lines = get_story_lines( raw_content )\n",
      "    #print story_lines.content\n",
      "    preprocessed_lines = story_lines.json()\n",
      "    \n",
      "    heur_extract = extract_story( preprocessed_lines, title, description, 'HeuristicExtractor')\n",
      "    crf_extract = extract_story( preprocessed_lines, title, description, 'CrfExtractor')\n",
      "    \n",
      "    heur_lines = get_extracted_text( heur_extract )\n",
      "    crf_lines  = get_extracted_text( crf_extract )\n",
      "    expected_lines = get_extractor_training_text( downloads_id, preprocessed_lines  )\n",
      "    \n",
      "    tree = html.fromstring( extract_with_boilerpipe( raw_content) )   \n",
      "    spans = tree.xpath('//span[@class=\"x-boilerpipe-mark1\"]')\n",
      "    boiler_pipe_lines = [ s.text for s in spans ]\n",
      "    comp_results = {}\n",
      "    comp_results['heur'] = compare_accuracy( heur_lines, expected_lines )\n",
      "    comp_results['crf']  = compare_accuracy( crf_lines, expected_lines )\n",
      "    comp_results['boiler_pipe'] = compare_accuracy( boiler_pipe_lines, expected_lines )\n",
      "    #comp_results['expected']    = compare_accuracy( expected_lines, expected_lines )\n",
      "    return comp_results"
     ],
     "language": "python",
     "metadata": {},
     "outputs": [],
     "prompt_number": 10
    },
    {
     "cell_type": "code",
     "collapsed": false,
     "input": [
      "downloads_id = 416655019\n",
      "compare_extractors_for_download( downloads_id )"
>>>>>>> 089a47b0
     ],
     "language": "python",
     "metadata": {},
     "outputs": [
      {
       "output_type": "stream",
       "stream": "stdout",
       "text": [
<<<<<<< HEAD
        "[]\n"
=======
        "[3293, 3296, 3395, 3408, 3421, 3441, 3443, 3445, 3447, 3449, 3451, 3453, 3623]\n",
        "[185, 3293, 3296, 3525]\n",
        "[3293, 3296, 3433, 3441, 3443, 3445, 3447, 3449, 3451, 3453]"
       ]
      },
      {
       "output_type": "stream",
       "stream": "stdout",
       "text": [
        "\n",
        "original article tmp file "
       ]
      },
      {
       "output_type": "stream",
       "stream": "stdout",
       "text": [
        " /tmp/tmpbrlNsW.html\n",
        "/tmp/tmpY9GAfj.html\n",
        "/tmp/tmpbrlNsW.html\n",
        "/tmp/tmpbrlNsW.html\n",
        "Now open file:///tmp/tmpY9GAfj.html in your web browser\n"
       ]
      },
      {
       "output_type": "stream",
       "stream": "stdout",
       "text": [
        "\n"
>>>>>>> 089a47b0
       ]
      },
      {
       "metadata": {},
       "output_type": "pyout",
<<<<<<< HEAD
       "prompt_number": 13,
       "text": [
        "<Response [200]>"
       ]
      }
     ],
     "prompt_number": 13
    },
    {
     "cell_type": "code",
     "collapsed": false,
     "input": [
      "#from lxml import html\n",
      "\n",
      "#f = open( output_file, 'rb' )\n",
      "\n",
      "#tree = html.fromstring( f.read() )\n",
      "\n",
      "tree.sourceline\n",
      "tree.xpath('//div[@title=\"buyer-name\"]/text()')"
     ],
     "language": "python",
     "metadata": {},
     "outputs": [
      {
       "metadata": {},
       "output_type": "pyout",
       "prompt_number": 6,
       "text": [
        "[]"
       ]
      }
     ],
     "prompt_number": 6
    },
    {
     "cell_type": "code",
     "collapsed": false,
     "input": [
      "spans = tree.xpath('//span[@class=\"x-boilerpipe-mark1\"]')\n",
      "span = spans[0]\n",
      "span.sourceline + span.text_content().count('\\n')\n",
      "#tree.xpath('//div[@class]' )\n",
      "print [ s.text for s in spans ]"
     ],
     "language": "python",
     "metadata": {},
     "outputs": [
      {
       "output_type": "stream",
       "stream": "stdout",
       "text": [
        "[u'\\n        Shopping Leblon n\\xe3o abrir\\xe1 neste domingo por causa do \"Rolezinho\"\\n    ', u'Evento estava previsto para acontecer \\xe0s 16h no local', 'Fonte Normal', '\\n      PUBLICADO EM 19/01/14 - 11h30\\n    ', u'Ag\\xeancia Brasil', u'\\n\\tLocalizado em um dos bairros mais caros da cidade do Rio, o sofisticado Shopping Lebon, na zona sul, n\\xe3o abriu as portas neste domingo (19). O fechamento foi anunciado depois que uma decis\\xe3o judicial permitiu a realiza\\xe7\\xe3o de evento chamado rolezinho no local. Previsto para o fim desta tarde, tinha a presen\\xe7a confirmada de cerca de 9 mil pessoas.', u'\\n\\tEm nota, a administra\\xe7\\xe3o do centro de compras se limitou a dizer que a decis\\xe3o de fechar as port', u'as foi tomada para \\u201cgarantir a integridade de seus clientes, lojistas e colaboradores\\u201d, ap\\xf3s \\u201ctomar conhecimento da mobiliza\\xe7\\xe3o', u'\\xa0', u'de evento para milhares de pessoas\\u201d.', '\\n\\tAntes, durante a semana, o', u'\\xa0', 'shopping', u'\\xa0', u'tinha conseguido proibir o rolezinho na Justi\\xe7a, que havia estabelecido multa de R$ 10 mil por pessoa que participasse do evento. A decis\\xe3o, no entanto, foi derrubada na noite desse s\\xe1bado (18). A desembargadora Regina Lucia Passos determinou que fossem garantidos o acesso e o direito de manifesta\\xe7\\xe3o, e concedeu um salvo conduto.', u'\\n\\tA decis\\xe3o da desembargadora atendeu ao grupo de advogados que atua em manifesta\\xe7\\xf5es no Rio e tem apoio da Ordem dos Advogados do Brasil. Em nota publicada em uma rede social, o grupo disse que o rolezinho \\xe9 uma pr\\xe1tica antiga de jovens nos', u'\\xa0', 'shoppings', u'\\xa0', u'e consiste em encontro de confraterniza\\xe7\\xe3o. Agora, os jovens passaram a ser reunir para manifesta\\xe7\\xf5es pol\\xedticas.', u'\\n\\t\\u201cEssas pr\\xe1ticas s\\xe3o protegidas pela Constitui\\xe7\\xe3o Federal\\u201d, afirma. No mesmo comunicado, o grupo Habeas Corpus, que se apresenta como advogados reunidos para \\u201cdefender os princ\\xedpios do Estado de Direito, especialmente o direito de livre reuni\\xe3o e livre manifesta\\xe7\\xe3o do pensamento, base da Democracia\\u201d', u'\\n\\tOntem (18) dezenas de pessoas se encontraram para um rolezinho no Shopping Plaza, em Niter\\xf3i, na regi\\xe3o metropolitana do Rio, que fechou as portas no fim da tarde, por causa do evento. N\\xe3o houve saques ou atos de vandalismo, e nenhuma pessoa foi detida, segundo a Pol\\xedcia Militar.', u'\\n\\tDurante a semana, a Secretaria Estadual de Seguran\\xe7a P\\xfablica declarou n\\xe3o se opor ao encontro de jovens em centros de compras e que n\\xe3o estabeleceu abordagens nas ruas e em \\xf4nibus para coibir a pr\\xe1tica. Na ocasi\\xe3o, o secret\\xe1rio Jos\\xe9 Mariano Beltrame disse que \\u201co rolezinho n\\xe3o \\xe9 crime\\u201d e que a seguran\\xe7a nas \\xe1reas internas dos', u'\\xa0', 'shoppings', u'\\xa0', u'deve ser feita por seguran\\xe7a privada.', u'\\xa0']\n"
       ]
      }
     ],
     "prompt_number": 7
    },
    {
     "cell_type": "code",
     "collapsed": false,
     "input": [
      "import operator\n",
      "\n",
      "def get_extracted_text( extractor_results ):\n",
      "    print extractor_results['included_line_numbers']\n",
      "    dl = extractor_results['download_lines']\n",
      "    return operator.itemgetter( * extractor_results['included_line_numbers']   )(dl)\n",
      "\n",
      "print get_extracted_text( heur_extract )\n",
      "print\n",
      "print get_extracted_text( crf_extract )"
     ],
     "language": "python",
     "metadata": {},
     "outputs": [
      {
       "output_type": "stream",
       "stream": "stdout",
       "text": [
        "[3293, 3296, 3395, 3408, 3421, 3441, 3443, 3445, 3447, 3449, 3451, 3453, 3623]\n",
        "(u'        Shopping Leblon n\\xe3o abrir\\xe1 neste domingo por causa do \"Rolezinho\"', u'      <h4>Evento estava previsto para acontecer \\xe0s 16h no local</h4>', u'                  Seguran\\xe7as abordam jovens em shopping de S\\xe3o Paulo', u\"                  Presen\\xe7a da pol\\xedcia inibe 'rolezaum no Paty Savassi'\", u'                  Shopping fechado no Rio por conta de rolezinho gera protestos', u'\\tLocalizado em um dos bairros mais caros da cidade do Rio, o sofisticado Shopping Lebon, na zona sul, n\\xe3o abriu as portas neste domingo (19). O fechamento foi anunciado depois que uma decis\\xe3o judicial permitiu a realiza\\xe7\\xe3o de evento chamado rolezinho no local. Previsto para o fim desta tarde, tinha a presen\\xe7a confirmada de cerca de 9 mil pessoas.</p>', u'\\tEm nota, a administra\\xe7\\xe3o do centro de compras se limitou a dizer que a decis\\xe3o de fechar as portas foi tomada para \\u201cgarantir a integridade de seus clientes, lojistas e colaboradores\\u201d, ap\\xf3s \\u201ctomar conhecimento da mobiliza\\xe7\\xe3o&nbsp;de evento para milhares de pessoas\\u201d.</p>', u'\\tAntes, durante a semana, o<em>&nbsp;shopping</em>&nbsp;tinha conseguido proibir o rolezinho na Justi\\xe7a, que havia estabelecido multa de R$ 10 mil por pessoa que participasse do evento. A decis\\xe3o, no entanto, foi derrubada na noite desse s\\xe1bado (18). A desembargadora Regina Lucia Passos determinou que fossem garantidos o acesso e o direito de manifesta\\xe7\\xe3o, e concedeu um salvo conduto.</p>', u'\\tA decis\\xe3o da desembargadora atendeu ao grupo de advogados que atua em manifesta\\xe7\\xf5es no Rio e tem apoio da Ordem dos Advogados do Brasil. Em nota publicada em uma rede social, o grupo disse que o rolezinho \\xe9 uma pr\\xe1tica antiga de jovens nos&nbsp;<em>shoppings</em>&nbsp;e consiste em encontro de confraterniza\\xe7\\xe3o. Agora, os jovens passaram a ser reunir para manifesta\\xe7\\xf5es pol\\xedticas.</p>', u'\\t\\u201cEssas pr\\xe1ticas s\\xe3o protegidas pela Constitui\\xe7\\xe3o Federal\\u201d, afirma. No mesmo comunicado, o grupo Habeas Corpus, que se apresenta como advogados reunidos para \\u201cdefender os princ\\xedpios do Estado de Direito, especialmente o direito de livre reuni\\xe3o e livre manifesta\\xe7\\xe3o do pensamento, base da Democracia\\u201d</p>', u'\\tOntem (18) dezenas de pessoas se encontraram para um rolezinho no Shopping Plaza, em Niter\\xf3i, na regi\\xe3o metropolitana do Rio, que fechou as portas no fim da tarde, por causa do evento. N\\xe3o houve saques ou atos de vandalismo, e nenhuma pessoa foi detida, segundo a Pol\\xedcia Militar.</p>', u'\\tDurante a semana, a Secretaria Estadual de Seguran\\xe7a P\\xfablica declarou n\\xe3o se opor ao encontro de jovens em centros de compras e que n\\xe3o estabeleceu abordagens nas ruas e em \\xf4nibus para coibir a pr\\xe1tica. Na ocasi\\xe3o, o secret\\xe1rio Jos\\xe9 Mariano Beltrame disse que \\u201co rolezinho n\\xe3o \\xe9 crime\\u201d e que a seguran\\xe7a nas \\xe1reas internas dos<em>&nbsp;shoppings</em>&nbsp;deve ser feita por seguran\\xe7a privada.</p>', u'                                <p>Cadastre-se para poder comentar</p>')\n",
        "\n",
        "[185, 3293, 3296, 3525]\n",
        "(u'            <div class=\"sites\"><a href=\"/super-noticia\">Super Not&iacute;cia</a></div>', u'        Shopping Leblon n\\xe3o abrir\\xe1 neste domingo por causa do \"Rolezinho\"', u'      <h4>Evento estava previsto para acontecer \\xe0s 16h no local</h4>', u'      <div class=\"name\">Shopping Leblon n\\xe3o abrir\\xe1 neste domingo por causa do \"Rolezinho\"</div>')\n"
       ]
      }
     ],
     "prompt_number": 8
=======
       "prompt_number": 11,
       "text": [
        "{'boiler_pipe': 44, 'crf': 2266, 'heur': 191}"
       ]
      }
     ],
     "prompt_number": 11
>>>>>>> 089a47b0
    },
    {
     "cell_type": "code",
     "collapsed": false,
     "input": [
      "def gen_data(downloads_id, included_line_numbers):\n",
      "    \n",
      "    heuristic_training_ip = []\n",
      "    c_t_ip = []\n",
      "    h_t_ip = []\n",
      "    \n",
      "    try:\n",
      "        \n",
      "        #api_key = ''\n",
      "        loc_key = api_key\n",
      "    \n",
      "        download = requests.get('https://api.mediacloud.org/api/v2/downloads/single/'+str(downloads_id)+'?key='+api_key)\n",
      "        raw_content = download.json()[0][u'raw_content']\n",
      "        stories_id = download.json()[0][u'stories_id']\n",
      "    \n",
      "        story = requests.get('https://api.mediacloud.org/api/v2/stories/single/'+str(stories_id)+'?key='+api_key)\n",
      "        title = story.json()[0][u'title']\n",
      "        description = story.json()[0][u'description']\n",
      "        url = story.json()[0][u'url']\n",
      "\n",
      "        story_lines_params = {'key':loc_key, 'body_html':raw_content}\n",
      "        \n",
      "        headers = {'Content-type': 'application/json'}\n",
      "        story_lines = requests.put('https://api.mediacloud.org/api/v2/extractlines/story_lines',data=story_lines_params, headers=headers)\n",
      "\n",
      "        #story_lines = requests.get('https://api.mediacloud.org/api/v2/extractlines/story_lines',params=story_lines_params)\n",
      "        \n",
      "        preprocessed_lines = story_lines.text\n",
      "\n",
      "        heur_extract_params = {'key':loc_key, 'preprocessed_lines':preprocessed_lines, 'story_title':title, 'story_description':description, 'extractor_method':'HeuristicExtractor'}\n",
      "        heur_extract = requests.get('https://api.mediacloud.org/api/v2/extractlines/extract',params=heur_extract_params)\n",
      "\n",
      "        crf_extract_params = {'key':loc_key, 'preprocessed_lines':preprocessed_lines, 'story_title':title, 'story_description':description, 'extractor_method':'CrfExtractor'}\n",
      "        crf_extract = requests.get('https://api.mediacloud.org/api/v2/extractlines/extract',params=crf_extract_params)\n",
      "\n",
      "        for ln, hscore in enumerate(heur_extract.json()[u'scores']):\n",
      "\n",
      "            t = 1 if str(ln) in included_line_numbers else 0\n",
      "\n",
      "            if hscore[u'autoexcluded'] != 1:\n",
      "                h_t_ip.append( (t, hscore[u'include_probability']) )\n",
      "\n",
      "            cscore = crf_extract.json()[u'scores'][ln]\n",
      "            if u'autoexcluded' not in cscore:\n",
      "                c_t_ip.append( (t, cscore[u'include_probability']) ) \n",
      "    \n",
      "    except Exception as e:\n",
      "        \n",
      "        pass\n",
      "\n",
      "    return h_t_ip, c_t_ip"
     ],
     "language": "python",
     "metadata": {},
     "outputs": [],
<<<<<<< HEAD
     "prompt_number": 9
=======
     "prompt_number": 12
>>>>>>> 089a47b0
    },
    {
     "cell_type": "code",
     "collapsed": false,
     "input": [
      "import mediacloud, requests, csv, sys, os, json, cPickle\n",
      "from pyroc import *\n",
      "\n",
      "#extractor_training_lines_checked has the training lines for downloads for which the highest line listed as 'included' was less than the number of lines in the download (max(included_line_numbers) < len(story_lines.json()))\n",
      "f = open(\"extractor_training_lines_checked.json\").read()\n",
      "reader = json.loads(f)\n",
      "heur = []\n",
      "cPickle.dump(heur, open(\"heur.p\", \"wb\"))\n",
      "crf = []\n",
      "cPickle.dump(crf, open(\"crf.p\", \"wb\"))\n",
      "done = []\n",
      "cPickle.dump(done, open(\"done.p\", \"wb\"))\n",
      "\n",
      "for row in reader[:30]:\n",
      "    \n",
      "    did = row[u'downloads_id']\n",
      "    lns = row[u'included_line_numbers']\n",
      "    \n",
      "    curh, curc = gen_data(did, lns)\n",
      "    \n",
      "    heur+=curh\n",
      "    crf+=curc\n",
      "    done.append(did)\n",
      "    \n",
      "cPickle.dump(done, open(\"done.p\", \"wb\"))\n",
      "cPickle.dump(heur, open(\"heur.p\", \"wb\"))\n",
      "cPickle.dump(crf, open(\"crf.p\", \"wb\"))"
     ],
     "language": "python",
     "metadata": {},
     "outputs": [],
<<<<<<< HEAD
     "prompt_number": 10
=======
     "prompt_number": 13
>>>>>>> 089a47b0
    },
    {
     "cell_type": "code",
     "collapsed": false,
     "input": [
      "import cPickle\n",
      "from pyroc import *\n",
      "\n",
      "heur = cPickle.load(open(\"heur.p\",\"rb\"))\n",
      "crf = cPickle.load(open(\"crf.p\",\"rb\"))\n",
      "\n",
      "rocheur = ROCData(heur)\n",
      "roccrf = ROCData(crf)\n",
      "\n",
      "\n",
      "print rocheur.auc()\n",
      "\n",
      "plot_multiple_roc(rocList=(rocheur,roccrf), title='Extractor ROC Curve', labels=(\"heuristic curve\",\"crf curve\"))"
     ],
     "language": "python",
     "metadata": {},
     "outputs": [
      {
       "output_type": "stream",
       "stream": "stdout",
       "text": [
        "0.0\n"
       ]
      },
      {
       "metadata": {},
       "output_type": "display_data",
       "png": "iVBORw0KGgoAAAANSUhEUgAAARYAAAEZCAYAAABSGwqaAAAABHNCSVQICAgIfAhkiAAAAAlwSFlz\nAAALEgAACxIB0t1+/AAAIABJREFUeJztnXtcTWn7/z87RVF0HDpKRULtUjIMMwyGDDk0xmE0cj5+\nyYxnMMxXZp6JZsyBMQc8huFLMWMexiDz1dQwRD0RQyEpHcQ4FBEdtuv3R7/Wt6297V32XXvX9X69\n9mtmrXWvz/rstVuXdV/rXtctIyICwzCMDjFqaAMMwzQ+OLAwDKNzOLAwDKNzOLAwDKNzOLAwDKNz\nOLAwDKNzOLAwDKNzOLDUM66urmjZsiUsLCykz/z58zXul5CQAGdnZ2G+IiIiEBoaqlPNsLAwtGjR\nAhYWFrC2tsaAAQNw4cIFpTZ5eXl46623YGtrC3Nzc/Ts2RMHDhxQakNEWLduHby9vWFubg5nZ2e8\n+eabOH/+vNpjHz58GC+//DJat26NF154Af369cP+/ft1+v0Y9XBgqWdkMhl+/fVXFBcXS59169bp\nRFuhUOhER1fHlslkWLx4MYqLi3H9+nW4uLhg8uTJ0va7d++iT58+MDU1RVpaGu7cuYOFCxdiwoQJ\n2LNnj9RuwYIFWLduHb766isUFhbi8uXLGDlyZI0AVMVPP/2EN998E2FhYcjPz8fff/+NDz/8sE6B\nhYjAY0jrADH1iqurK8XFxancNmvWLAoJCZGW33vvPRowYAA9fPiQTE1NycjIiMzNzcnCwoKuX79O\nK1asoJCQEJo4cSK1bt2aNm/eTElJSfTiiy+SpaUl2dvb07x586isrEzSPH/+PA0cOJCsra2pbdu2\nFBkZSbGxsdS8eXMyMTEhc3Nz8vX1JSKi/Px8Gj58OFlbW5OHhwdt2rRJ0lF17KcJCwujDz74QFo+\ncOAAtWzZUlpevnw5eXt719gvKiqK2rdvT0REly9fpmbNmlFycrJW5/fJkyfk7OxMa9asUdtmxYoV\nNHHiRGk5KyuLZDIZKRQKIiJ65ZVXaNmyZdS7d28yMzOjqKgoCggIUNL4/PPPKTg4mIiIHj9+TO++\n+y65uLhQ27ZtadasWfTo0SOt/DZWOLDUM66urnTkyBGV20pKSqhTp060detWOnr0KNna2lJ+fj4R\nESUkJJCTk5NS+xUrVpCJiQnt27ePiIgePXpEKSkpdOrUKVIoFJSdnU1eXl705ZdfEhHR/fv3qV27\ndvT5559TaWkpFRcX06lTp4iIKCIigkJDQ5X0+/btS3PnzqXS0lJKTU0lOzs7+v3339Ue+2nCwsJo\n+fLlRET04MEDmjhxIvXv31/a3rNnT4qIiKix39WrV0kmk9GlS5fo22+/JVdXVw1n9f9IT08nmUxG\n2dnZattERERoDCzt27entLQ0UigUdO/ePbKwsKCMjAxpn4CAANq1axcREYWHh9OIESOosLCQiouL\nafjw4bR06VKtPTdGuCtUzxARRo4cCSsrK+mzefNmAICZmRm2b9+OhQsXIjQ0FOvXr4eDg4O0nyp6\n9+6N4OBgAICpqSm6d++OwMBAGBkZoX379pgxYwb++OMPAMCvv/4KBwcHLFy4EM2bN4e5uTkCAwMl\n/erHyM3NxYkTJxAVFYXmzZtDLpdj2rRp2LZtm9pjq/qua9asgZWVFVq3bo0TJ05g9+7d0vY7d+7A\n3t6+xn5V627fvo07d+6gXbt2Wp7dSs3qGqpQdy6rkMlkCAsLg5eXF4yMjNC6dWuMGDEC0dHRAICM\njAxcunQJwcHBICJs2rQJn3/+OSwtLWFubo6lS5ciJiZGa8+NEQ4s9YxMJsO+fftQWFgofaZOnSpt\nDwwMhJubGwBgzJgxGvWcnJyUli9fvoxhw4bB3t4ebdq0wbJly6SLLTc3V9LWxPXr12FtbY1WrVpJ\n61xcXJCfn6/22E8jk8nwj3/8A4WFhcjOzkaLFi2UApOtrS2uX79eY7+CggIAgJ2dHWxsbKRlbbCx\nsVHSqCtPJ8onTJggBZadO3di1KhRMDU1xa1bt1BSUgJ/f3/pH4qgoCDcvn37uY5v6HBg0TO+/vpr\nlJWVwcHBAZ988om0XiaT1Wgrk8lqrJ89eza6dOmCK1eu4N69e/j444/x5MkTAJWB4erVqyqPa2Sk\n/Kfg4OCAu3fv4sGDB9K6nJwcpWCiytPTVN0dODs7Y926dfjoo49QXFwMABg4cCB+/vnnGncQu3fv\nhouLCzp27IgBAwYgLy8PKSkpGo8FAJ6ennB2dsZPP/2kto25uTlKSkqk5Rs3btRo8/R3GzhwIG7d\nuoWzZ88iJiYGEyZMAFAZHM3MzJCWlib9Q1FUVIT79+9r5bexwoGlAVB3K3758mV88MEH2LFjB7Zt\n24ZPPvkEZ8+eBQC0bdsWd+7cUfqDVaXz4MEDWFhYoGXLlrh48SK+/fZbadvrr7+OgoICrF27FqWl\npSguLkZSUpKkn52drRQIevfujaVLl6K0tBTnzp3D999/j4kTJ9b5ew4cOBAeHh745ptvAAALFy7E\nvXv3MHXqVNy8eROPHz9GdHQ0IiMj8emnnwIAOnbsiDlz5mD8+PH4448/UFZWhsePHyMmJgZRUVE1\njimTyfD555/jo48+wtatW3H//n08efIEf/75J2bOnAkAkMvlOHr0KHJzc3Hv3j2sWrVKo3cTExOM\nGTMGixYtQmFhIQYNGgSgMiBPnz4d4eHhuHXrFgAgPz8fv/32m9bnqVHSEImdpoyrqyuZmZmRubm5\n9Bk9ejRVVFRQYGAgRUVFSW2//fZb8vb2lp7qTJkyhWxsbMjKyoquX7+uMuF69OhR6ty5M5mbm1Pf\nvn3pv//7v6lv377S9vPnz9OAAQPIysqK2rVrJx3vzp071KdPH7KysiJ/f38iIsrLy6Nhw4aRtbU1\nubu704YNGyQdVcd+mqefChER7dq1ixwcHKTvlJOTQ+PHjydra2tq1aoVBQYG0i+//FJDa+3atdS1\na1dq2bIlOTo60rhx4ygtLU3tsWNjY6lv375kbm5OdnZ21L9/fzp48KC0fe7cuWRpaUkdO3akTZs2\nkZGRkZS87devn8qnXMeOHSOZTEbz5s1TWv/48WN6//33yc3NjVq3bk1eXl701VdfPfPcNHZkROIe\n0k+ZMgUHDhzACy+8gL/++ktlm/nz5+PQoUNo2bIltm7dCj8/P1F2GIapJ4R2hSZPnozY2Fi12w8e\nPIgrV64gIyMDGzduxOzZs0XaYRimnhAaWPr27QsrKyu123/55RdMmjQJANCzZ08UFRXh5s2bIi0x\nDFMPNGjyNj8/X+mxnpOTE/Ly8hrQEcMwuqDBnwo9neLR5hEmwzD6jXFDHtzR0RG5ubnScl5eHhwd\nHVW2UzWQimEYsbi7u+PKlSu13q9B71iCg4OlkZgnT56EpaUl2rZtW6Pd9evXpSHnuvysWLFCiK5I\nbUPTNUTPfC7+75OZmVmna1voHUvVoKbbt2/D2dkZK1euRHl5OQBg5syZGDp0KA4ePAgPDw+0atUK\nW7ZsEWmnBtnZ2QanbWi6IrUNTVektkjPdUFoYKl6t+JZrF+/XqQFhmEagAZP3jYkYWFhBqdtaLoi\ntQ1NV6S2SM91QejIW10hk8lgADYZptFR12uvSd+xJCQkGJy2oemK1DY0XZHaIj3XhSYdWBiGEQN3\nhRiGUQt3hRiG0RuadGDhvrR4XZHahqYrUptzLAzDNHo4x8IwjFo4x8IwjN7QpAML96XF64rUNjRd\nkdqcY2EYptHDORaGYdTCORaGYfQGoYElNjYWnTt3RseOHVVOLlVYWIhRo0ZBLpejZ8+euHDhgkg7\nNeC+tHhdkdqGpitSu8nkWBQKBebNm4fY2FikpaUhOjoa6enpSm0iIyPRvXt3nD17Ftu2bcOCBQtE\n2WEYph4RlmNJTEzEypUrpXmFVq9eDQBYsmSJ1GbYsGFYsmQJ+vTpAwDw8PBAYmIi7OzslE1yjoVh\nGgS9y7GomtojPz9fqY1cLsfPP/8MAEhKSsK1a9d4+g+GaQQIK02pzTQeS5YswYIFC+Dn5wdvb2/4\n+fmhWbNmKtuGhYXB1dUVAGBpaQlfX1/069cPwP/1L2u7XLWurvs/azk1NRXh4eE603vaq6H4BYAv\nv/xSJ79Xff1+ovwawu+XkJCArVu3AoB0vdUJEkRiYiINHjxYWo6MjKTVq1c/cx9XV1cqLi6usV6U\nzfj4eCG6IrUNTVektqHpitQWpVvXa09YjqWiogKenp6Ii4uDg4MDAgMDER0dDS8vL6nNvXv3YGZm\nhubNm2PTpk04fvy4FC2rwzkWhmkY6nrtCesKGRsbY/369Rg8eDAUCgWmTp0KLy8vbNiwAUDl9B9p\naWkICwuDTCZDt27dsHnzZlF2GIapT3R41yQMUTb5lle8rkhtQ9MVqa1vXSEeecswjM7hd4UYhlGL\n3o1jYRim6dKkAwu/EyJeV6S2oemK1G4y7woxDNN04RwLwzBq4RwLwzB6Q5MOLNyXFq8rUtvQdEVq\nc46FYZhGD+dYGIZRC+dYGIbRG5p0YOG+tHhdkdqGpitSm3MsDMM0eoTmWGJjYxEeHg6FQoFp06Zh\n8eLFSttv376NiRMn4saNG6ioqMCiRYsQFhZW0yTnWBimQajrtScssCgUCnh6euLIkSNwdHREjx49\nahR6ioiIQGlpKVatWoXbt2/D09MTN2/ehLGxcpkYDiwM0zDoXfI2KSkJHh4ecHV1hYmJCcaNG4d9\n+/YptbG3t8f9+/cBAPfv34eNjU2NoCIS7kuL1xWpbWi6IrX1Lcci7CpWVaX/1KlTSm2mT5+OV199\nFQ4ODiguLsbu3btF2WEYph5p0Cr9kZGR8PX1RUJCAjIzMzFo0CCcPXsWFhYWNdqKqNIverkKXeqL\nmlVAlN/qmg39e+iDX33//RIaQ5X+oKAg+vPPP6XlV199lZKTk2toCbTJMMwzqOu1JyzHEhAQgIyM\nDGRnZ6OsrAy7du1CcHCwUpvOnTvjyJEjAICbN2/i0qVLcHNzE2WpBtyXFq8rUtvQdEVqN5kcizZV\n+t9//31MnjwZcrkcT548wSeffAJra2tRlhiGqSf4XSGGYdSid4+bGYZpujTpwMJ9afG6IrUNTVek\ntr7lWJp0YGEYRgycY2EYRi2cY2EYRm9o0oGF+9LidUVqG5quSG3OsTAM0+jhHAvDMGrhHAvDMHpD\nkw4s3JcWrytS29B0RWpzjoVhmEYP51gYhlEL51gYhtEbhAaW2NhYdO7cGR07dkRUVFSN7WvWrIGf\nnx/8/Pzg7e0NY2NjFBUVibSkBPelxeuK1DY0XZHaTSbHolAoMG/ePMTGxiItLQ3R0dFIT09XarNo\n0SKcOXMGZ86cwapVq9CvXz9YWlqKssQwTD0hLMeSmJiIlStXIjY2FgCwevVqAMCSJUtUtp8wYQIG\nDBiAqVOn1jTJORaGaRD0Lseiqkp/fn6+yrYlJSU4fPgwQkJCRNlhGKYeERZYtKnSX8X+/fvRp0+f\neu8GcV9avK5IbUPTFamtbzkWYTVvHR0dkZubKy3n5ubCyclJZduYmBiMHz/+mXoipv+o4nmmS1C3\nnJqaqjfTWTS039TUVCH+qzAUv4bw+yXoaPoPYTmWiooKeHp6Ii4uDg4ODggMDKwxxSoA3Lt3D25u\nbsjLy4OZmZlqk5xjYZgGoa7XXoNW6QeAvXv3YvDgwWqDCsMwBkgd5zGqV0TZjI+PF6IrUtvQdEVq\nG5quSG1RunW99njkLcMwOoffFWIYRi16N46FYZimS5MOLDxeQbyuSG1D0xWprW/jWJp0YGEYRgyc\nY2EYRi2cY2EYRm9o0oGF+9LidUVqG5quSG3OsTAM0+jhHAvDMGrhHAvDMHpDkw4s3JcWrytS29B0\nRWpzjoVhmEaP0BxLbGwswsPDoVAoMG3aNCxevLhGm4SEBCxcuBDl5eWwtbVVGXk5x8IwDUNdrz1h\ngUWhUMDT0xNHjhyBo6MjevToUaPQU1FREV566SUcPnwYTk5OuH37NmxtbWua5MDCMA2C3iVvk5KS\n4OHhAVdXV5iYmGDcuHHYt2+fUpudO3ciJCREKlmpKqiIhPvS4nVFahuarkhtg8uxjB49GgcOHMCT\nJ09qJaxNlf6MjAzcvXsX/fv3R0BAALZv316rYzAMo59oDCyzZ8/Gjh074OHhgSVLluDSpUtaCWtT\npb+8vBynT5/GwYMHcfjwYXz00UfIyMjQSl8XVBUTNiRtQ9MVqW1ouiK1RXquCxpr3g4aNAiDBg1C\nUVERYmJiMGDAALi4uGD69OmYOHEiTExMVO6nTZV+Z2dn2NrawszMDGZmZnj55Zdx9uxZdOzYsYae\niCr9vMzLvCymSr9WBS1v375NX3zxBfn7+9Pw4cMpOjqa5s6dS6+88orafcrLy8nNzY2ysrKotLSU\n5HI5paWlKbVJT0+nAQMGUEVFBT18+JC6detGFy5cqKGlpc1aw7VNxeuK1DY0XZHa+lbzVuMdy6hR\no3Dx4kWEhoZi//79sLe3BwCMGzcO/v7+avfTpkp/586dMWTIEPj4+MDIyAjTp09Hly5d6h4lGYbR\nCzQ+bj548CCGDh2qtK60tBQtWrQQaqw6/LiZYRoGYY+bly1bVmNdr169an0ghmGaDmoDS0FBAVJS\nUvDo0SOcPn0aKSkpOH36NBISElBSUlKfHoXB4xXE64rUNjRdkdr6No5FbY7l8OHD+OGHH5Cfn493\n331XWm9hYYHIyMh6MccwjGGiMceyZ88ehISE1JcflXCOhWEaBp2/K7R9+3aEhobis88+UxrsRkSQ\nyWR455136u62tiY5sDBMg6Dz5G1VHqW4uFjp8+DBAxQXF9fdqR7BfWnxuiK1DU1XpLbB5FhmzpwJ\nAJgzZw5eeOGFejPEMIzhozHH0qlTJ7i6umLs2LEYPXo0rKys6subBHeFGKZhEDaO5fLly/joo49w\n/vx5+Pv7Y9iwYfwWMsMwz0Sreiw9e/bEF198gaSkJFhZWWHSpEmifdUL3JcWrytS29B0RWrrW45F\nY2C5d+8etm7diqCgIPTq1Qv29vZITk6uD28MwxgoGnMsHTp0wIgRIzB27Fi8+OKLWtVZ0TWcY2GY\nhkFYzduqcSsNCQcWhmkYdJ68XbBgAQAgODgYw4cPV/oEBwfX3akewX1p8boitQ1NV6S2vuVY1I5j\nefvttwFA6T2hKrS9g9E0/UdCQgJGjBgBNzc3AEBISAiWL1+utXmGYfQUTZWgvvjiC63WPU1FRQW5\nu7tTVlYWlZWVqawgFx8fT8OHD9eopYVNhmEEUNdrT+NToR9++KHGuqqamM9Cm+k//n9g0yb+MQxj\nQKgNLNHR0Rg+fDiysrKU8iv9+vWDjY2NRmFtpv+QyWQ4ceIE5HI5hg4dirS0tOf4KrWH+9LidUVq\nG5quSG2DybH07t0b9vb2uHXrFhYtWiTdWVhYWEAul2sU1iYP0717d+Tm5qJly5Y4dOgQRo4cicuX\nL6tsK6JKfxUiqp6npqbqRdV1ffCbmpoqxH8VhuLXEH6/BB1V6Rc2xerJkycRERGB2NhYAMCqVatg\nZGSkcv7mKjp06ICUlBRYW1srm+THzQzTIOj8cfNLL70EADA3N4eFhYXSp3Xr1hqFAwICkJGRgezs\nbJSVlWHXrl01HlPfvHlTMp2UlAQiqhFUGIYxPNQGluPHjwOAVH+l+uf+/fsahatP/9GlSxeMHTtW\nmv6jagqQn376Cd7e3vD19UV4eDhiYmJ09LW0g/vS4nVFahuarkhtg8mxVJGZmQlHR0eYmpoiPj4e\nf/31F95++21YWlpqFA8KCkJQUJDSuqo6LwAwd+5czJ07tw62GYbRZzTmWORyOVJSUpCdnY2hQ4di\nxIgRuHDhAg4ePFhfHjnHwjANhLB6LEZGRjA2NsbPP/+M//qv/8Knn36KgoKCOplkGKZpoDGwNG/e\nHDt37sS2bdswbNgwAEB5eblwY/UB96XF64rUNjRdkdr6lmPRGFi+//57JCYmYtmyZejQoQOuXr2K\niRMn1oc3hmEMFGHjWHQJ51gYpmGo67Wn8anQn3/+iZUrVyI7OxsVFRXSwa5evVp7lwzDNAk0doWm\nTp2Kd955B3/++SeSk5ORnJyMpKSk+vAmHO5Li9cVqW1ouiK19S3HovGOxdLSssZYFIZhmGehMcey\nZMkSKBQKjB49Gi1atJDWd+/eXbi5KjjHwjANg7Cat/369VP5pnJ8fHytD1ZXOLAwTMNQ52uvjoWl\n6hVRNuPj44XoitQ2NF2R2oamK1JblG5drz2NydsbN25g6tSpGDJkCAAgLS0Nmzdvrn0EYximyaCx\nKzRkyBBMnjwZH3/8Mc6dO4fy8nL4+fnh/Pnz9eWRu0IM00AIe1fo9u3bGDt2LJo1awYAMDExgbGx\nxodJACqr9Hfu3BkdO3ZEVFSU2nbJycnS+0gMwxg+GgOLubk57ty5Iy2fPHkSbdq00SisUCgwb948\nxMbGIi0tDdHR0UhPT1fZbvHixRgyZEi935XweAXxuiK1DU1XpLbBjWP57LPPMHz4cFy9ehW9e/fG\n7du38eOPP2oUrl6lH4BUpd/Ly0up3VdffYU33niD54NmmEaE2juWpKQkFBQUwN/fH3/88QciIyNh\namqKQYMGKVXfV4c2Vfrz8/Oxb98+zJ49G4D2E6HpiqpiwoakbWi6IrUNTVektkjPdUFtYJk5c6Y0\nIC4xMRH//Oc/MXfuXFhZWWHGjBkahbUJEuHh4Vi9erWUIOIELcM0DtR2hZ48eSIVtt61axdmzpyJ\nkJAQhISEaDX9h6OjI3Jzc6Xl3NxcODk5KbVJSUnBuHHjAFQmiQ8dOgQTExOVc0OLmv6jasqDuuyv\naTqG8PBwnek97dVQ/ALAl19+qZPfq75+P1F+DeH3S9DR9B9qR7907dqVysrKiIioU6dOlJCQIG3r\n0qWLxgEy5eXl5ObmRllZWVRaWqpyitXqhIWF0Z49e1Rue4bN54IHQonXFaltaLoitfVtgJzacSwf\nf/wxDhw4AFtbW+Tm5iIlJQVGRkbIyMhAWFiYVMX/WRw6dEiaFH7q1KlYunSpVKG/elFtAJg8eTKG\nDx+O0aNH19DhcSwM0zAIeVcoMTERN27cwGuvvYZWrVoBAC5fvowHDx7wS4gM0wQQMkCuV69eGDVq\nlBRUAKBTp071GlREwuMVxOuK1DY0XZHa+jaOReMAOYZhmNrCNW8ZhlGLsHeFGIZhakuTDizclxav\nK1Lb0HRFanOOhWGYRg/nWBiGUQvnWBiG0RuadGDhvrR4XZHahqYrUptzLAzDNHo4x8IwjFo4x8Iw\njN7QpAML96XF64rUNjRdkdpNKseiqUr/vn37IJfL4efnB39/f/z+++8i7TAMU08Iy7EoFAp4enri\nyJEjcHR0RI8ePRAdHa1UTPvhw4fSm9N//fUXRo0ahStXrtQ0yTkWhmkQ9C7HUr1Kv4mJiVSlvzrV\nyzE8ePAAtra2ouwwDFOPCAss2lTpB4C9e/fCy8sLQUFBWLdunSg7KuG+tHhdkdqGpitSu8nkWLSd\nymPkyJFIT0/H/v37ERoaKsoOwzD1iHZzpdYBbar0V6dv376oqKjAnTt3YGNjU2O7iCr9oper0KW+\nqFkFRPmtrtnQv4c++NX33y9BR1X6hSVvKyoq4Onpibi4ODg4OCAwMLBG8jYzMxNubm6QyWQ4ffo0\nxowZg8zMzJomOXnLMA2C3iVvjY2NsX79egwePBhdunTB2LFj4eXlhQ0bNkiV+vfs2QNvb2/4+flh\nwYIFiImJEWVHJdyXFq8rUtvQdEVq61uORVhXCACCgoIQFBSktK76tB/vvfce3nvvPZEWGIZpAPhd\nIYZh1KJ3XSGGYZouTTqwcF9avK5IbUPTFamtbzmWJh1YGIYRA+dYGIZRC+dYGIbRG5p0YOG+tHhd\nkdqGpitSm3MsDMM0ejjHwjCMWjjHwjCM3tCkAwv3pcXritQ2NF2R2pxjYRim0cM5FoZh1MI5FoZh\n9AbhgUXTFCA7duyAXC6Hj48PXnrpJZw7d060JQnuS4vXFaltaLoitfUtxyK0HotCocC8efOUpgAJ\nDg5WqiLn5uaGo0ePok2bNoiNjcWMGTNw8uRJkbYYANbW1igsLGxoG4yeYGVlhbt37+pMT2iOJTEx\nEStXrkRsbCwAYPXq1QCAJUuWqGxfWFgIb29v5OXlKZvkHIvO4XPKVEfd34Ne5li0nQKkis2bN2Po\n0KEiLTEMUw8I7QppOwUIAMTHx+P777/H8ePHVW4XUaW/ap2IqumpqakIDw/Xmd7TXnWhxzBPk6Cj\nKv0ggSQmJtLgwYOl5cjISFq9enWNdmfPniV3d3fKyMhQqSPKZnx8vBBdkdq60hX80zMGhrq/h7r+\nnQjNsWgzBUhOTg5effVV/M///A9efPFFlTqcD9A9fE6Z6hhUjkWbKUA+/PBDFBYWYvbs2fDz80Ng\nYKBIS4wB4Orqiri4uHo51rFjx9C5c+c67Tt06FBs375dx44aB0165G1CtdnuDEVbV7r6fMfSoUMH\nbN68Ga+++mpDW5GIiIhAZmZmow0kBnXHwhgYBw4ARUXK64qKKtfXp0Y9UVFR0dAW6ozee69TZqae\nMRCbBoXKc1pYSDRnTuV/VS1rgw40XF1dac2aNeTj40Nt2rShsWPH0uPHj6Xt+/fvJ7lcTpaWltS7\nd286d+6ctE0mk1FmZqa0PGnSJFq+fDkRVSa+HR0dKSoqitq1a0dvv/02xcfHk5OTk9R+9erV5Ojo\nSBYWFuTp6UlxcXF06NAhat68OZmYmJC5uTn5+voSEdErr7xC//rXv6R9N27cSF5eXmRhYUFdunSh\n06dPq/x+58+fp4EDB5K1tTW1bduWVq1aVcNrld/q3tq3b09RUVHk7e1NLVq0oKioKHrjjTeUtOfP\nn0/z588nIqKioiKaMmUK2dvbk6OjIy1fvpwUCoVKT+qusbpeewZxxXJg0T1qz2lVIMjKqn1Q0ZFG\n+/btqWfPnlRQUEB3794lLy8v+u6774iI6PTp0/TCCy9QUlISPXnyhH744QdydXWlsrIyIqoZWMLC\nwuiDDz5cxPo5AAAVR0lEQVQgosoL1djYmJYsWUJlZWX06NEjpYv34sWL5OzsTAUFBUREdO3aNUkr\nIiKCQkNDlXz269ePNm/eTEREu3fvJkdHR/rPf/5DRESZmZl07dq1Gt/t/v371K5dO/r888+ptLSU\niouLKSkpqYbXKr9PBxY/Pz/Ky8ujx48f07Vr16hly5ZUXFxMREQVFRVkb29Pp06dIiKikSNH0qxZ\ns6ikpIT+/vtvCgwMpA0bNqg857oOLE26K8TvhKjA0hL4xz+ADh2Ab74BrKwAmax2Hyuryn07dKjU\nsrSslQWZTIb58+ejXbt2sLKywvDhw5GamgoA2LhxI2bOnIkePXpAJpPh7bffRosWLZ75GghVyxEY\nGRlh5cqVMDExgampqVK7Zs2aobS0FBcuXEB5eTlcXFzg5uYmadAzcg3/+te/sHjxYvj7+wOofFXF\nxcWlRrtff/0VDg4OWLhwIZo3bw5zc3P06NFDpVd158XR0REtWrSAi4sLunfvjn//+98AgN9//x0t\nW7ZEYGAgbt68iUOHDuGLL76AmZkZ7OzsEB4eXm/zozfpwMKooKgI+PRTICsLmDMHKCwEiGr3KSys\n3Dcrq1Lr6ZyLFrRr1076fzMzMzx48AAAcO3aNXz22WewsrKSPnl5ebh+/bpWunZ2dmjevLnKbR4e\nHvjyyy8RERGBtm3bYvz48SgoKNBKNy8vD+7u7hrb5ebmSsGqLlQfyQ4AEyZMQHR0NABg586deOut\ntwBUnqfy8nLY29tL52nWrFm4detWnY9dG5p0YBH1REiktkjPKCoCli0DPv4YcHWt/O+yZbULDLrQ\nUEHVKG4XFxcsW7YMhYWF0ufBgwcYO3YsAKBly5YoKSmR9isoKFAaAa5pNPj48eNx7NgxXLt2DTKZ\nDIsXL9ZqP2dnZ1y5ckXj93BxccHVq1dVbmvVqpWS9xs3btRo87SPN954AwkJCcjPz8fevXsxYcIE\nyU+LFi1w584d6Tzdu3cPf/31l0aPuqBJBxbmKY4frwwEVV0XS8vKZTWvWQjTUEFVF2H69On47rvv\nkJSUBCLCw4cPceDAAemOxtfXFzt27IBCoUBsbCyOHj2q9TEuX76M33//HaWlpWjRogVMTU3RrFkz\nAJV3UNnZ2Wq7KtOmTcOaNWtw+vRpEBGuXLmCnJycGu2GDRuGgoICrF27FqWlpSguLkZSUpLk/eDB\ngygsLMSNGzfw5ZdfavRsZ2eHfv36ISwsDG5ubvD09AQA2Nvb47XXXsM777yD4uJiPHnyBJmZmbU6\nH89Dkw4snGN5itdfr5kPsbSsXF+fGk8hk8mkf6n9/f2xadMmzJs3D9bW1ujYsSO2bdsmtV27di32\n798PKysr7Ny5E6NGjaqhpUofAEpLS7F06VLY2dnB3t4et2/fxqpVqwAAY8aMAQDY2NggICCghsYb\nb7yBZcuWYcKECWjdujVGjx6tsiyFubk5/vd//xf79++Hvb09OnXqJP2moaGhkMvlcHV1xZAhQzBu\n3Dit3rebMGEC4uLipLuVKrZt24aysjJ06dIF1tbWGDNmjMq7IBHwADkeIMcwOh8g16QDS1OGzylT\nHR55yzCM3tOkAwvnWBhGDE06sDAMI4YGr9J/8eJF9OrVC6ampvjss89E21GCx7EwjBgavEq/jY0N\nvvrqK+zdu1ekFYZh6hGhdyxJSUnw8PCAq6srTExMMG7cOOzbt0+pjZ2dHQICAmBiYiLSiko4x8Iw\nYtCrKv0MwzQO9KZKvyZEVOkXvVyFLvV1OatAY2H58uXYsGEDTExMtH4ZkVGNrqr0Cx0gd/LkSURE\nREgTlq1atQpGRkbSi13VWblyJczNzfHuu+/WNMmDuXROYzmnOTk56Ny5M3Jzc2FjY9PQdgwWgxog\nFxAQgIyMDGRnZ6OsrAy7du1CcHCwyrYN8UfOORZlDK0yZUVFBXJycmBjYyM8qOh9KUh9o07loWrB\nwYMHqVOnTuTu7k6RkZFERPTdd99JFcEKCgrIycmJWrduTZaWluTs7CxVxKpClE2eV0gZPalMSTk5\nOTRq1Ciys7MjGxsbmjdvHhERbdmyhXr37k0LFy4kGxsb6tOnD5mZmZGRkRGZm5vT5MmTVert3buX\n5HI5tW7dmtzd3enw4cNEVFmR7ciRI1K7FStW0MSJE4mIKCsri2QyGW3evJlcXFzo5ZdfpqCgIFq/\nfr2Sto+PD/373/8mIqL09HSp5KSnpyft3r1b+y/dwKi7xup67RlEzcd6iH9NDnXntKErU1ZUVJCP\njw+98847VFJSQo8fP6bjx48TUWVgMTY2pvXr15NCoaBHjx5RQkKCUvnGpzl16hS1adNGCiD5+fl0\n8eJFIqqsrRsXFye1jYiIqBFYJk2aRCUlJfTo0SPatm0bvfTSS1L7CxcukKWlJZWVldGDBw/IycmJ\ntm7dSgqFgs6cOUO2traUlpam/ZdvQDiwMDrhWec0K6u2JePUf7KyaufrxIkTZGdnp7Lo85YtW8jF\nxUVp3dN1YZ9mxowZ9M4776jc9nRgUXXHklXtC9y/f59atWpFOTk5RET0/vvv09SpU4mIKCYmhvr2\n7Vvj2CtXrnzGt9UfdB1YmvSQfs6x1KShK1Pm5uaiffv2MDJS/af5dGlGTWhbMlId1Y9nYWGB119/\nXSoFGRMTo1QK8tSpU0olM3fu3ImbN2/W+diGTJMOLIwy+lCZ0tnZGTk5OVAoFCq313YIw7NKRrZq\n1QoPHz6UlrUpBTl+/HhER0cjMTERjx8/Rv/+/QFUlpx85ZVXlEpmFhcX4+uvv66V30bD89w+1RcG\nYtOgUHVOf/21Zj6ksLByvbY8r4ZCoSC5XE6LFi2ihw8f0qNHj5RyLH369FFqr6krlJSURJaWlhQX\nF0cKhYLy8vKkHMtbb71FEyZMoPLyckpOTiZbW1tpio+qrtDTXbLS0lKysrKiQYMGKXWxiouLqX37\n9rR9+3YqKyujsrIySkpKovT0dO2+eAOj7hqr67XHdyyMhD5UpjQyMsL+/ftx5coVuLi4wNnZGbt3\n7wagXKKyOs+6i+nRowe2bNmChQsXwtLSEv369ZNq0X700UfIzMyElZUVIiIipG7Ns3SbN2+O0aNH\n1ygFaW5ujt9++w0xMTFwdHSEvb09li5dirKyMu2+eCOjSVeQ49KUev/TM/WEQQ2QYximadKk71ia\nMnxOmerwHQvDMHpPkw4sPI6FYcTQpAMLwzBi4BxLE4XPKVMdXedYhBZ6YvQXKysrnRbiYgwbKysr\nneoJ7QppqtAPAPPnz0fHjh0hl8tx5swZkXZq0JRzLHfv3gVVvoQKIkJ8fLzSsi4/orQNTVefPd+9\ne1cnf1dVCAssVRX6Y2NjkZaWhujoaKSnpyu1OXjwIK5cuYKMjAxs3LgRs2fPFmVHJampqQanbWi6\nIrUNTVektkjPdUFYYNGmQv8vv/yCSZMmAQB69uyJoqKiZ74NWnTtHg5EJOvMY1Ft3q7TE21D0xWp\nbWi6IrVFeq4LwgKLNhX6VbXJy8tTqVd07R6WDUvFS5M7iTHMMIzOEBZYtE0MPp1xVrffsmGp+PhX\nX1i2b/Pc3qrIzs7WmVZ9aRuarkhtQ9MVqS3Sc50gQSQmJtLgwYOl5cjISFq9erVSm5kzZ1J0dLS0\n7OnpSTdu3KihBbgTAP7whz/1/HF3d6/T9S/scXP1Cv0ODg7YtWuXVHmriuDgYKxfvx7jxo3DyZMn\nYWlpibZt29bQIlJdqIdhGP1EWGAxNjbG+vXrMXjwYCgUCkydOhVeXl7YsGEDAGDmzJkYOnQoDh48\nCA8PD7Rq1QpbtmwRZYdhmHrEIEbeMgxjWOjVu0KiBtRp0r148SJ69eoFU1NTfPbZZzrzu2PHDsjl\ncvj4+OCll17CuXPndKa9b98+yOVy+Pn5wd/fH7///rtOdKtITk6GsbExfv75Z53oJiQkoE2bNvDz\n84Ofnx/++c9/6sxvQkIC/Pz80K1bt1oVwdKkvWbNGsmvt7c3jI2NtXqsq0n39u3bGDJkCHx9fdGt\nWzdpSlNdeC4sLMSoUaMgl8vRs2dPXLhwQaPmlClT0LZtW3h7e6ttU+vrrk6ZGQFUVFSQu7s7ZWVl\nUVlZGcnl8hpzshw4cICCgoKIiOjkyZPUs2dPnej+/ffflJycTMuWLaM1a9bozO+JEyeoqKiIiIgO\nHTqklV9ttR88eCD9/7lz57RKsmmjW9Wuf//+9Prrr9NPP/2kE934+HgaPny4Rq3a6hYWFlKXLl0o\nNzeXiIhu3bqlM+3q7N+/nwYMGKAT3RUrVtCSJUskv9bW1lReXq4T7UWLFtGHH35IREQXL17UyvPR\no0fp9OnT1K1bN5Xb63Ld6c0di4gBddrq2tnZISAgACYmJjr126tXL7Rp00byq26MTl20W7VqJf3/\ngwcPYGtrqxNdAPjqq6/wxhtvwM7OTmd+AdQYWqAL3Z07dyIkJAROTk4AoNV5qI3n6scZP368TnTt\n7e1x//59AMD9+/dhY2MDY2PN6U5ttNPT06WZAzw9PZGdnY1bt249U7dv377PfFeoLted3gQWXQ+o\nq42uKL/V2bx5M4YOHapT7b1798LLywtBQUFYt26dTnTz8/Oxb98+6fUKbcYjaaMrk8lw4sQJyOVy\nDB06FGlpaTrRzcjIwN27d9G/f38EBARg+/btGnW11a6ipKQEhw8fRkhIiE50p0+fjgsXLsDBwQFy\nuRxr167VmWe5XC51X5OSknDt2jWt/0GrzXE1aerN2826HlBXW93aUhvd+Ph4fP/99zh+/LhOtUeO\nHImRI0fi2LFjCA0NxaVLl55bNzw8HKtXr5Zel9fmLkMb3e7duyM3NxctW7bEoUOHMHLkSFy+fPm5\ndcvLy3H69GnExcWhpKQEvXr1wosvvoiOHTs+t3YV+/fvR58+fWD59PQDddSNjIyEr68vEhISkJmZ\niUGDBuHs2bOwsLB4bu0lS5ZgwYIFUl7Iz88PzZo107ifJmp73elNYHF0dERubq60nJubK93eqmuT\nl5cHR0fH59YV5RcAzp07h+nTpyM2NlbrV9Nr67lv376oqKjAnTt3YGNj81y6KSkpGDduHIDKJOOh\nQ4dgYmKC4ODg59KtftEEBQVhzpw5uHv3LqytrZ9L19nZGba2tjAzM4OZmRlefvllnD17VmNgqc05\njomJ0aobpK3uiRMnsGzZMgCAu7s7OnTogEuXLiEgIOC5tS0sLPD9999Lyx06dICbm5tW3rU9rjbX\nnd4kb8vLy8nNzY2ysrKotLRUY/I2MTFRqySSNrpVrFixQuvkrTa6165dI3d3d0pMTNRKszbaV65c\noSdPnhARUUpKCrm5uelEtzphYWG0Z88enejeuHFD8nvq1Clq3769TnTT09NpwIABVFFRQQ8fPqRu\n3brRhQsXdKJNRFRUVETW1tZUUlKiUVNb3YULF1JERAQRVZ4XR0dHunPnjk60i4qKqLS0lIiINm7c\nSJMmTdLKd1ZWllbJW22vO70JLEREBw8epE6dOpG7uztFRkYSEdF3331H3333ndRm7ty55O7uTj4+\nPpSSkqIT3YKCAnJycqLWrVuTpaUlOTs7U3Fx8XPrTp06laytrcnX15d8fX2pR48eOjsXUVFR1LVr\nV/L19aU+ffpQUlKSTnSro21g0UZ3/fr11LVrV5LL5dSrVy+tg602fj/99FPq0qULdevWjdauXauV\nrrbaW7dupfHjx2utqY3urVu3aNiwYeTj40PdunWjHTt26Ez7xIkT1KlTJ/L09KSQkBDpqeSzGDdu\nHNnb25OJiQk5OTnR5s2bn/u64wFyDMPoHL15KsQwTOOBAwvDMDqHAwvDMDqHAwvDMDqHAwvDMDqH\nAwvDMDqHA0sjR5tX4p/Fr7/+iu7du8PX1xddu3bFxo0bdepvxYoViIuLAwAcO3YMXbt2Rffu3XH9\n+nWMGTPmmftOnz4dFy9eBFA5TJ7RH3gcSyPn2LFjMDc3x9tvv42//vqrVvuWl5fD1dUVycnJcHBw\nQHl5ObKystCpk5iZEmbNmoW+ffvirbfeqvW+FhYWKC4uFuCKqQt8x9LI0fRK/LMoLi5GRUWF9D6P\niYmJFFTCwsIwa9Ys9OjRA56enjhw4ACAyonq/vGPfyAwMBByuVzpDicqKgo+Pj7w9fXF+++/L+ns\n2bMHmzdvxo8//ogPPvgAoaGhuHbtGrp16yZpLlq0CN7e3pDL5fj6668BAP369UNKSgqWLFmCR48e\nwc/PDxMnTsSKFSuU3hhetmyZVm9/M7pDb15CZPQPa2trBAcHo3379hgwYACGDRuG8ePHQyaTQSaT\nIScnB8nJybhy5Qr69++PK1eu4IcffoClpSWSkpJQWlqKPn364LXXXkN6ejp++eUXJCUlwdTUVKrE\nVqU1depU/Pnnnxg+fDhGjx6N7Oxs6Q3ajRs3IicnB2fPnoWRkREKCwuV9l29ejW+/vprqbLZtWvX\nMHr0aCxYsABPnjzBrl27kJysu4nuGM3wHQvzTDZt2oS4uDgEBgZizZo1mDJlirTtzTffBAB4eHjA\nzc0NFy9exG+//YZt27bBz88PL774Iu7evYuMjAzExcVhypQpMDU1BQC1JQhU9czj4uIwc+ZMGBlV\n/rlqugNr3749bGxskJqait9++w3du3fX+aTnzLPhO5YmjkKhkF7XHzFiBCIiImq06datG7p164bQ\n0FB06NBB7WwKVXcY69evx6BBg5S2HT58uNYV5KpT232nTZuGLVu24ObNm0rBkKkf+I6lidOsWTOc\nOXMGZ86cqRFUHj58iISEBGn5zJkzcHV1BVB5of/4448gImRmZuLq1avo3LkzBg8ejG+++QYVFRUA\ngMuXL6OkpASDBg3Cli1b8OjRIwCQujPaMGjQIGzYsAEKhULtviYmJtIxAWDUqFGIjY3Ff/7zHwwe\nPFjrYzG6ge9YGjnjx4/HH3/8gTt37sDZ2RkffvghJk+erNW+RIRPP/0Us2bNgpmZGczNzaWK8jKZ\nDC4uLggMDMT9+/exYcMGNG/eHNOmTUN2dja6d+8OIsILL7yAvXv3YvDgwUhNTUVAQACaN2+O119/\nXWWl/uqVyar+f9q0abh8+TJ8fHxgYmKCGTNmYM6cOUr7zZgxAz4+PvD398f27dthYmKCV199FVZW\nVsKqCDLq4cfNTJ2YPHmylGjVR548eQJ/f3/89NNPcHd3b2g7TQ7uCjGNjrS0NHTs2BEDBw7koNJA\n8B0LwzA6h+9YGIbRORxYGIbRORxYGIbRORxYGIbRORxYGIbRORxYGIbROf8PtoKDXHme1rsAAAAA\nSUVORK5CYII=\n",
       "text": [
<<<<<<< HEAD
        "<matplotlib.figure.Figure at 0x7f9af6fdb450>"
       ]
      }
     ],
     "prompt_number": 11
=======
        "<matplotlib.figure.Figure at 0x7f086cfa1cd0>"
       ]
      }
     ],
     "prompt_number": 14
>>>>>>> 089a47b0
    }
   ],
   "metadata": {}
  }
 ]
}<|MERGE_RESOLUTION|>--- conflicted
+++ resolved
@@ -98,122 +98,6 @@
       "    \n",
       "    story_lines.raise_for_status()\n",
       "    \n",
-<<<<<<< HEAD
-      "    return story_lines\n",
-      "\n",
-      "    \n",
-      "#def get_story_lines\n",
-      "loc_key = 'f66a50230d54afaf18822808aed649f1d6ca72b08fb06d5efb6247afe9fbae52'\n",
-      "downloads_id = 416655019\n",
-      "download = get_download( downloads_id )\n",
-      "\n",
-      "raw_content = download[u'raw_content']\n",
-      "stories_id = download[u'stories_id']\n",
-      "\n",
-      "story = requests.get('https://api.mediacloud.org/api/v2/stories/single/'+str(stories_id)+'?key='+api_key)\n",
-      "title = story.json()[0][u'title']\n",
-      "description = story.json()[0][u'description']\n",
-      "url = story.json()[0][u'url']\n",
-      "\n",
-      "story_lines = get_story_lines( raw_content )\n",
-      "#print story_lines.content\n",
-      "preprocessed_lines = story_lines.json()\n",
-      "\n",
-      "heur_extract = extract_story( preprocessed_lines, title, description, 'HeuristicExtractor')\n",
-      "\n",
-      "crf_extract = extract_story( preprocessed_lines, title, description, 'CrfExtractor')"
-     ],
-     "language": "python",
-     "metadata": {},
-     "outputs": [],
-     "prompt_number": 3
-    },
-    {
-     "cell_type": "code",
-     "collapsed": false,
-     "input": [
-      "import subprocess\n",
-      "import tempfile\n",
-      "import codecs\n",
-      "import time\n",
-      "from lxml import html\n",
-      "\n",
-      "download = get_download( downloads_id )\n",
-      "raw_content = download[u'raw_content']\n",
-      "\n",
-      "def extract_with_boilerpipe( raw_content ):\n",
-      "    with tempfile.NamedTemporaryFile( suffix='.html', delete=False ) as t:\n",
-      "        #print t.name\n",
-      "    \n",
-      "        UTF8Writer = codecs.getwriter('utf8')\n",
-      "        t.file = UTF8Writer(t.file)\n",
-      "        t.file.write( raw_content )\n",
-      "    \n",
-      "        t.close()\n",
-      "        time.sleep( 2 )\n",
-      "        print \"original article tmp file \", t.name\n",
-      "        \n",
-      "        #input_file = '/tmp/416655019.htm'\n",
-      "        input_file = t.name\n",
-      "        \n",
-      "        output_tmp = tempfile.NamedTemporaryFile( suffix='.html', delete=False )\n",
-      "        \n",
-      "        output_file = output_tmp.name\n",
-      "        #output_file = '/tmp/highlighted.html'\n",
-      "        print output_file\n",
-      "        print subprocess.check_output(['java', '-jar',\n",
-      "                               '/home/dlarochelle/dev_scratch/boilerpipe_test/out/artifacts/boilerpipe_test_jar/boilerpipe_test.jar',\n",
-      "                               input_file, output_file ] )\n",
-      "        f = open( output_file, 'rb' )\n",
-      "        \n",
-      "        annotated_file_str = f.read()\n",
-      "        \n",
-      "        t.unlink( t.name )\n",
-      "        output_tmp.close()\n",
-      "        output_tmp.unlink( output_tmp.name )\n",
-      "        \n",
-      "    return annotated_file_str\n",
-      "\n",
-      "tree = html.fromstring( extract_with_boilerpipe( raw_content) )   "
-     ],
-     "language": "python",
-     "metadata": {},
-     "outputs": [
-      {
-       "output_type": "stream",
-       "stream": "stdout",
-       "text": [
-        "original article tmp file  /tmp/tmpa4BC4e.html\n",
-        "/tmp/tmpwINvkP.html\n",
-        "/tmp/tmpa4BC4e.html\n",
-        "/tmp/tmpa4BC4e.html\n",
-        "Now open file:///tmp/tmpwINvkP.html in your web browser\n"
-       ]
-      },
-      {
-       "output_type": "stream",
-       "stream": "stdout",
-       "text": [
-        "\n"
-       ]
-      }
-     ],
-     "prompt_number": 4
-    },
-    {
-     "cell_type": "code",
-     "collapsed": false,
-     "input": [
-      "extractor_training_lines_result = requests.get('http://0:3000/api/v2/extractlines/extractor_training_lines/' + str(downloads_id),\n",
-      "                                               headers = {'Content-type': 'application/json'}\n",
-      "                                               , params= {'key':loc_key}\n",
-      "                                               )\n",
-      "\n",
-      "print extractor_training_lines_result.content\n",
-      "extractor_training_lines_result.raise_for_status()\n",
-      "\n",
-      "extractor_training_lines_result"
-=======
       "    return story_lines"
      ],
      "language": "python",
@@ -395,7 +279,6 @@
      "input": [
       "downloads_id = 416655019\n",
       "compare_extractors_for_download( downloads_id )"
->>>>>>> 089a47b0
      ],
      "language": "python",
      "metadata": {},
@@ -404,9 +287,6 @@
        "output_type": "stream",
        "stream": "stdout",
        "text": [
-<<<<<<< HEAD
-        "[]\n"
-=======
         "[3293, 3296, 3395, 3408, 3421, 3441, 3443, 3445, 3447, 3449, 3451, 3453, 3623]\n",
         "[185, 3293, 3296, 3525]\n",
         "[3293, 3296, 3433, 3441, 3443, 3445, 3447, 3449, 3451, 3453]"
@@ -436,111 +316,18 @@
        "stream": "stdout",
        "text": [
         "\n"
->>>>>>> 089a47b0
        ]
       },
       {
        "metadata": {},
        "output_type": "pyout",
-<<<<<<< HEAD
-       "prompt_number": 13,
-       "text": [
-        "<Response [200]>"
+       "prompt_number": 11,
+       "text": [
+        "{'boiler_pipe': 44, 'crf': 2266, 'heur': 191}"
        ]
       }
      ],
-     "prompt_number": 13
-    },
-    {
-     "cell_type": "code",
-     "collapsed": false,
-     "input": [
-      "#from lxml import html\n",
-      "\n",
-      "#f = open( output_file, 'rb' )\n",
-      "\n",
-      "#tree = html.fromstring( f.read() )\n",
-      "\n",
-      "tree.sourceline\n",
-      "tree.xpath('//div[@title=\"buyer-name\"]/text()')"
-     ],
-     "language": "python",
-     "metadata": {},
-     "outputs": [
-      {
-       "metadata": {},
-       "output_type": "pyout",
-       "prompt_number": 6,
-       "text": [
-        "[]"
-       ]
-      }
-     ],
-     "prompt_number": 6
-    },
-    {
-     "cell_type": "code",
-     "collapsed": false,
-     "input": [
-      "spans = tree.xpath('//span[@class=\"x-boilerpipe-mark1\"]')\n",
-      "span = spans[0]\n",
-      "span.sourceline + span.text_content().count('\\n')\n",
-      "#tree.xpath('//div[@class]' )\n",
-      "print [ s.text for s in spans ]"
-     ],
-     "language": "python",
-     "metadata": {},
-     "outputs": [
-      {
-       "output_type": "stream",
-       "stream": "stdout",
-       "text": [
-        "[u'\\n        Shopping Leblon n\\xe3o abrir\\xe1 neste domingo por causa do \"Rolezinho\"\\n    ', u'Evento estava previsto para acontecer \\xe0s 16h no local', 'Fonte Normal', '\\n      PUBLICADO EM 19/01/14 - 11h30\\n    ', u'Ag\\xeancia Brasil', u'\\n\\tLocalizado em um dos bairros mais caros da cidade do Rio, o sofisticado Shopping Lebon, na zona sul, n\\xe3o abriu as portas neste domingo (19). O fechamento foi anunciado depois que uma decis\\xe3o judicial permitiu a realiza\\xe7\\xe3o de evento chamado rolezinho no local. Previsto para o fim desta tarde, tinha a presen\\xe7a confirmada de cerca de 9 mil pessoas.', u'\\n\\tEm nota, a administra\\xe7\\xe3o do centro de compras se limitou a dizer que a decis\\xe3o de fechar as port', u'as foi tomada para \\u201cgarantir a integridade de seus clientes, lojistas e colaboradores\\u201d, ap\\xf3s \\u201ctomar conhecimento da mobiliza\\xe7\\xe3o', u'\\xa0', u'de evento para milhares de pessoas\\u201d.', '\\n\\tAntes, durante a semana, o', u'\\xa0', 'shopping', u'\\xa0', u'tinha conseguido proibir o rolezinho na Justi\\xe7a, que havia estabelecido multa de R$ 10 mil por pessoa que participasse do evento. A decis\\xe3o, no entanto, foi derrubada na noite desse s\\xe1bado (18). A desembargadora Regina Lucia Passos determinou que fossem garantidos o acesso e o direito de manifesta\\xe7\\xe3o, e concedeu um salvo conduto.', u'\\n\\tA decis\\xe3o da desembargadora atendeu ao grupo de advogados que atua em manifesta\\xe7\\xf5es no Rio e tem apoio da Ordem dos Advogados do Brasil. Em nota publicada em uma rede social, o grupo disse que o rolezinho \\xe9 uma pr\\xe1tica antiga de jovens nos', u'\\xa0', 'shoppings', u'\\xa0', u'e consiste em encontro de confraterniza\\xe7\\xe3o. Agora, os jovens passaram a ser reunir para manifesta\\xe7\\xf5es pol\\xedticas.', u'\\n\\t\\u201cEssas pr\\xe1ticas s\\xe3o protegidas pela Constitui\\xe7\\xe3o Federal\\u201d, afirma. No mesmo comunicado, o grupo Habeas Corpus, que se apresenta como advogados reunidos para \\u201cdefender os princ\\xedpios do Estado de Direito, especialmente o direito de livre reuni\\xe3o e livre manifesta\\xe7\\xe3o do pensamento, base da Democracia\\u201d', u'\\n\\tOntem (18) dezenas de pessoas se encontraram para um rolezinho no Shopping Plaza, em Niter\\xf3i, na regi\\xe3o metropolitana do Rio, que fechou as portas no fim da tarde, por causa do evento. N\\xe3o houve saques ou atos de vandalismo, e nenhuma pessoa foi detida, segundo a Pol\\xedcia Militar.', u'\\n\\tDurante a semana, a Secretaria Estadual de Seguran\\xe7a P\\xfablica declarou n\\xe3o se opor ao encontro de jovens em centros de compras e que n\\xe3o estabeleceu abordagens nas ruas e em \\xf4nibus para coibir a pr\\xe1tica. Na ocasi\\xe3o, o secret\\xe1rio Jos\\xe9 Mariano Beltrame disse que \\u201co rolezinho n\\xe3o \\xe9 crime\\u201d e que a seguran\\xe7a nas \\xe1reas internas dos', u'\\xa0', 'shoppings', u'\\xa0', u'deve ser feita por seguran\\xe7a privada.', u'\\xa0']\n"
-       ]
-      }
-     ],
-     "prompt_number": 7
-    },
-    {
-     "cell_type": "code",
-     "collapsed": false,
-     "input": [
-      "import operator\n",
-      "\n",
-      "def get_extracted_text( extractor_results ):\n",
-      "    print extractor_results['included_line_numbers']\n",
-      "    dl = extractor_results['download_lines']\n",
-      "    return operator.itemgetter( * extractor_results['included_line_numbers']   )(dl)\n",
-      "\n",
-      "print get_extracted_text( heur_extract )\n",
-      "print\n",
-      "print get_extracted_text( crf_extract )"
-     ],
-     "language": "python",
-     "metadata": {},
-     "outputs": [
-      {
-       "output_type": "stream",
-       "stream": "stdout",
-       "text": [
-        "[3293, 3296, 3395, 3408, 3421, 3441, 3443, 3445, 3447, 3449, 3451, 3453, 3623]\n",
-        "(u'        Shopping Leblon n\\xe3o abrir\\xe1 neste domingo por causa do \"Rolezinho\"', u'      <h4>Evento estava previsto para acontecer \\xe0s 16h no local</h4>', u'                  Seguran\\xe7as abordam jovens em shopping de S\\xe3o Paulo', u\"                  Presen\\xe7a da pol\\xedcia inibe 'rolezaum no Paty Savassi'\", u'                  Shopping fechado no Rio por conta de rolezinho gera protestos', u'\\tLocalizado em um dos bairros mais caros da cidade do Rio, o sofisticado Shopping Lebon, na zona sul, n\\xe3o abriu as portas neste domingo (19). O fechamento foi anunciado depois que uma decis\\xe3o judicial permitiu a realiza\\xe7\\xe3o de evento chamado rolezinho no local. Previsto para o fim desta tarde, tinha a presen\\xe7a confirmada de cerca de 9 mil pessoas.</p>', u'\\tEm nota, a administra\\xe7\\xe3o do centro de compras se limitou a dizer que a decis\\xe3o de fechar as portas foi tomada para \\u201cgarantir a integridade de seus clientes, lojistas e colaboradores\\u201d, ap\\xf3s \\u201ctomar conhecimento da mobiliza\\xe7\\xe3o&nbsp;de evento para milhares de pessoas\\u201d.</p>', u'\\tAntes, durante a semana, o<em>&nbsp;shopping</em>&nbsp;tinha conseguido proibir o rolezinho na Justi\\xe7a, que havia estabelecido multa de R$ 10 mil por pessoa que participasse do evento. A decis\\xe3o, no entanto, foi derrubada na noite desse s\\xe1bado (18). A desembargadora Regina Lucia Passos determinou que fossem garantidos o acesso e o direito de manifesta\\xe7\\xe3o, e concedeu um salvo conduto.</p>', u'\\tA decis\\xe3o da desembargadora atendeu ao grupo de advogados que atua em manifesta\\xe7\\xf5es no Rio e tem apoio da Ordem dos Advogados do Brasil. Em nota publicada em uma rede social, o grupo disse que o rolezinho \\xe9 uma pr\\xe1tica antiga de jovens nos&nbsp;<em>shoppings</em>&nbsp;e consiste em encontro de confraterniza\\xe7\\xe3o. Agora, os jovens passaram a ser reunir para manifesta\\xe7\\xf5es pol\\xedticas.</p>', u'\\t\\u201cEssas pr\\xe1ticas s\\xe3o protegidas pela Constitui\\xe7\\xe3o Federal\\u201d, afirma. No mesmo comunicado, o grupo Habeas Corpus, que se apresenta como advogados reunidos para \\u201cdefender os princ\\xedpios do Estado de Direito, especialmente o direito de livre reuni\\xe3o e livre manifesta\\xe7\\xe3o do pensamento, base da Democracia\\u201d</p>', u'\\tOntem (18) dezenas de pessoas se encontraram para um rolezinho no Shopping Plaza, em Niter\\xf3i, na regi\\xe3o metropolitana do Rio, que fechou as portas no fim da tarde, por causa do evento. N\\xe3o houve saques ou atos de vandalismo, e nenhuma pessoa foi detida, segundo a Pol\\xedcia Militar.</p>', u'\\tDurante a semana, a Secretaria Estadual de Seguran\\xe7a P\\xfablica declarou n\\xe3o se opor ao encontro de jovens em centros de compras e que n\\xe3o estabeleceu abordagens nas ruas e em \\xf4nibus para coibir a pr\\xe1tica. Na ocasi\\xe3o, o secret\\xe1rio Jos\\xe9 Mariano Beltrame disse que \\u201co rolezinho n\\xe3o \\xe9 crime\\u201d e que a seguran\\xe7a nas \\xe1reas internas dos<em>&nbsp;shoppings</em>&nbsp;deve ser feita por seguran\\xe7a privada.</p>', u'                                <p>Cadastre-se para poder comentar</p>')\n",
-        "\n",
-        "[185, 3293, 3296, 3525]\n",
-        "(u'            <div class=\"sites\"><a href=\"/super-noticia\">Super Not&iacute;cia</a></div>', u'        Shopping Leblon n\\xe3o abrir\\xe1 neste domingo por causa do \"Rolezinho\"', u'      <h4>Evento estava previsto para acontecer \\xe0s 16h no local</h4>', u'      <div class=\"name\">Shopping Leblon n\\xe3o abrir\\xe1 neste domingo por causa do \"Rolezinho\"</div>')\n"
-       ]
-      }
-     ],
-     "prompt_number": 8
-=======
-       "prompt_number": 11,
-       "text": [
-        "{'boiler_pipe': 44, 'crf': 2266, 'heur': 191}"
-       ]
-      }
-     ],
      "prompt_number": 11
->>>>>>> 089a47b0
     },
     {
      "cell_type": "code",
@@ -601,11 +388,7 @@
      "language": "python",
      "metadata": {},
      "outputs": [],
-<<<<<<< HEAD
-     "prompt_number": 9
-=======
      "prompt_number": 12
->>>>>>> 089a47b0
     },
     {
      "cell_type": "code",
@@ -642,11 +425,7 @@
      "language": "python",
      "metadata": {},
      "outputs": [],
-<<<<<<< HEAD
-     "prompt_number": 10
-=======
      "prompt_number": 13
->>>>>>> 089a47b0
     },
     {
      "cell_type": "code",
@@ -681,19 +460,11 @@
        "output_type": "display_data",
        "png": "iVBORw0KGgoAAAANSUhEUgAAARYAAAEZCAYAAABSGwqaAAAABHNCSVQICAgIfAhkiAAAAAlwSFlz\nAAALEgAACxIB0t1+/AAAIABJREFUeJztnXtcTWn7/z87RVF0HDpKRULtUjIMMwyGDDk0xmE0cj5+\nyYxnMMxXZp6JZsyBMQc8huFLMWMexiDz1dQwRD0RQyEpHcQ4FBEdtuv3R7/Wt6297V32XXvX9X69\n9mtmrXWvz/rstVuXdV/rXtctIyICwzCMDjFqaAMMwzQ+OLAwDKNzOLAwDKNzOLAwDKNzOLAwDKNz\nOLAwDKNzOLAwDKNzOLDUM66urmjZsiUsLCykz/z58zXul5CQAGdnZ2G+IiIiEBoaqlPNsLAwtGjR\nAhYWFrC2tsaAAQNw4cIFpTZ5eXl46623YGtrC3Nzc/Ts2RMHDhxQakNEWLduHby9vWFubg5nZ2e8\n+eabOH/+vNpjHz58GC+//DJat26NF154Af369cP+/ft1+v0Y9XBgqWdkMhl+/fVXFBcXS59169bp\nRFuhUOhER1fHlslkWLx4MYqLi3H9+nW4uLhg8uTJ0va7d++iT58+MDU1RVpaGu7cuYOFCxdiwoQJ\n2LNnj9RuwYIFWLduHb766isUFhbi8uXLGDlyZI0AVMVPP/2EN998E2FhYcjPz8fff/+NDz/8sE6B\nhYjAY0jrADH1iqurK8XFxancNmvWLAoJCZGW33vvPRowYAA9fPiQTE1NycjIiMzNzcnCwoKuX79O\nK1asoJCQEJo4cSK1bt2aNm/eTElJSfTiiy+SpaUl2dvb07x586isrEzSPH/+PA0cOJCsra2pbdu2\nFBkZSbGxsdS8eXMyMTEhc3Nz8vX1JSKi/Px8Gj58OFlbW5OHhwdt2rRJ0lF17KcJCwujDz74QFo+\ncOAAtWzZUlpevnw5eXt719gvKiqK2rdvT0REly9fpmbNmlFycrJW5/fJkyfk7OxMa9asUdtmxYoV\nNHHiRGk5KyuLZDIZKRQKIiJ65ZVXaNmyZdS7d28yMzOjqKgoCggIUNL4/PPPKTg4mIiIHj9+TO++\n+y65uLhQ27ZtadasWfTo0SOt/DZWOLDUM66urnTkyBGV20pKSqhTp060detWOnr0KNna2lJ+fj4R\nESUkJJCTk5NS+xUrVpCJiQnt27ePiIgePXpEKSkpdOrUKVIoFJSdnU1eXl705ZdfEhHR/fv3qV27\ndvT5559TaWkpFRcX06lTp4iIKCIigkJDQ5X0+/btS3PnzqXS0lJKTU0lOzs7+v3339Ue+2nCwsJo\n+fLlRET04MEDmjhxIvXv31/a3rNnT4qIiKix39WrV0kmk9GlS5fo22+/JVdXVw1n9f9IT08nmUxG\n2dnZattERERoDCzt27entLQ0UigUdO/ePbKwsKCMjAxpn4CAANq1axcREYWHh9OIESOosLCQiouL\nafjw4bR06VKtPTdGuCtUzxARRo4cCSsrK+mzefNmAICZmRm2b9+OhQsXIjQ0FOvXr4eDg4O0nyp6\n9+6N4OBgAICpqSm6d++OwMBAGBkZoX379pgxYwb++OMPAMCvv/4KBwcHLFy4EM2bN4e5uTkCAwMl\n/erHyM3NxYkTJxAVFYXmzZtDLpdj2rRp2LZtm9pjq/qua9asgZWVFVq3bo0TJ05g9+7d0vY7d+7A\n3t6+xn5V627fvo07d+6gXbt2Wp7dSs3qGqpQdy6rkMlkCAsLg5eXF4yMjNC6dWuMGDEC0dHRAICM\njAxcunQJwcHBICJs2rQJn3/+OSwtLWFubo6lS5ciJiZGa8+NEQ4s9YxMJsO+fftQWFgofaZOnSpt\nDwwMhJubGwBgzJgxGvWcnJyUli9fvoxhw4bB3t4ebdq0wbJly6SLLTc3V9LWxPXr12FtbY1WrVpJ\n61xcXJCfn6/22E8jk8nwj3/8A4WFhcjOzkaLFi2UApOtrS2uX79eY7+CggIAgJ2dHWxsbKRlbbCx\nsVHSqCtPJ8onTJggBZadO3di1KhRMDU1xa1bt1BSUgJ/f3/pH4qgoCDcvn37uY5v6HBg0TO+/vpr\nlJWVwcHBAZ988om0XiaT1Wgrk8lqrJ89eza6dOmCK1eu4N69e/j444/x5MkTAJWB4erVqyqPa2Sk\n/Kfg4OCAu3fv4sGDB9K6nJwcpWCiytPTVN0dODs7Y926dfjoo49QXFwMABg4cCB+/vnnGncQu3fv\nhouLCzp27IgBAwYgLy8PKSkpGo8FAJ6ennB2dsZPP/2kto25uTlKSkqk5Rs3btRo8/R3GzhwIG7d\nuoWzZ88iJiYGEyZMAFAZHM3MzJCWlib9Q1FUVIT79+9r5bexwoGlAVB3K3758mV88MEH2LFjB7Zt\n24ZPPvkEZ8+eBQC0bdsWd+7cUfqDVaXz4MEDWFhYoGXLlrh48SK+/fZbadvrr7+OgoICrF27FqWl\npSguLkZSUpKkn52drRQIevfujaVLl6K0tBTnzp3D999/j4kTJ9b5ew4cOBAeHh745ptvAAALFy7E\nvXv3MHXqVNy8eROPHz9GdHQ0IiMj8emnnwIAOnbsiDlz5mD8+PH4448/UFZWhsePHyMmJgZRUVE1\njimTyfD555/jo48+wtatW3H//n08efIEf/75J2bOnAkAkMvlOHr0KHJzc3Hv3j2sWrVKo3cTExOM\nGTMGixYtQmFhIQYNGgSgMiBPnz4d4eHhuHXrFgAgPz8fv/32m9bnqVHSEImdpoyrqyuZmZmRubm5\n9Bk9ejRVVFRQYGAgRUVFSW2//fZb8vb2lp7qTJkyhWxsbMjKyoquX7+uMuF69OhR6ty5M5mbm1Pf\nvn3pv//7v6lv377S9vPnz9OAAQPIysqK2rVrJx3vzp071KdPH7KysiJ/f38iIsrLy6Nhw4aRtbU1\nubu704YNGyQdVcd+mqefChER7dq1ixwcHKTvlJOTQ+PHjydra2tq1aoVBQYG0i+//FJDa+3atdS1\na1dq2bIlOTo60rhx4ygtLU3tsWNjY6lv375kbm5OdnZ21L9/fzp48KC0fe7cuWRpaUkdO3akTZs2\nkZGRkZS87devn8qnXMeOHSOZTEbz5s1TWv/48WN6//33yc3NjVq3bk1eXl701VdfPfPcNHZkROIe\n0k+ZMgUHDhzACy+8gL/++ktlm/nz5+PQoUNo2bIltm7dCj8/P1F2GIapJ4R2hSZPnozY2Fi12w8e\nPIgrV64gIyMDGzduxOzZs0XaYRimnhAaWPr27QsrKyu123/55RdMmjQJANCzZ08UFRXh5s2bIi0x\nDFMPNGjyNj8/X+mxnpOTE/Ly8hrQEcMwuqDBnwo9neLR5hEmwzD6jXFDHtzR0RG5ubnScl5eHhwd\nHVW2UzWQimEYsbi7u+PKlSu13q9B71iCg4OlkZgnT56EpaUl2rZtW6Pd9evXpSHnuvysWLFCiK5I\nbUPTNUTPfC7+75OZmVmna1voHUvVoKbbt2/D2dkZK1euRHl5OQBg5syZGDp0KA4ePAgPDw+0atUK\nW7ZsEWmnBtnZ2QanbWi6IrUNTVektkjPdUFoYKl6t+JZrF+/XqQFhmEagAZP3jYkYWFhBqdtaLoi\ntQ1NV6S2SM91QejIW10hk8lgADYZptFR12uvSd+xJCQkGJy2oemK1DY0XZHaIj3XhSYdWBiGEQN3\nhRiGUQt3hRiG0RuadGDhvrR4XZHahqYrUptzLAzDNHo4x8IwjFo4x8IwjN7QpAML96XF64rUNjRd\nkdqcY2EYptHDORaGYdTCORaGYfQGoYElNjYWnTt3RseOHVVOLlVYWIhRo0ZBLpejZ8+euHDhgkg7\nNeC+tHhdkdqGpitSu8nkWBQKBebNm4fY2FikpaUhOjoa6enpSm0iIyPRvXt3nD17Ftu2bcOCBQtE\n2WEYph4RlmNJTEzEypUrpXmFVq9eDQBYsmSJ1GbYsGFYsmQJ+vTpAwDw8PBAYmIi7OzslE1yjoVh\nGgS9y7GomtojPz9fqY1cLsfPP/8MAEhKSsK1a9d4+g+GaQQIK02pzTQeS5YswYIFC+Dn5wdvb2/4\n+fmhWbNmKtuGhYXB1dUVAGBpaQlfX1/069cPwP/1L2u7XLWurvs/azk1NRXh4eE603vaq6H4BYAv\nv/xSJ79Xff1+ovwawu+XkJCArVu3AoB0vdUJEkRiYiINHjxYWo6MjKTVq1c/cx9XV1cqLi6usV6U\nzfj4eCG6IrUNTVektqHpitQWpVvXa09YjqWiogKenp6Ii4uDg4MDAgMDER0dDS8vL6nNvXv3YGZm\nhubNm2PTpk04fvy4FC2rwzkWhmkY6nrtCesKGRsbY/369Rg8eDAUCgWmTp0KLy8vbNiwAUDl9B9p\naWkICwuDTCZDt27dsHnzZlF2GIapT3R41yQMUTb5lle8rkhtQ9MVqa1vXSEeecswjM7hd4UYhlGL\n3o1jYRim6dKkAwu/EyJeV6S2oemK1G4y7woxDNN04RwLwzBq4RwLwzB6Q5MOLNyXFq8rUtvQdEVq\nc46FYZhGD+dYGIZRC+dYGIbRG5p0YOG+tHhdkdqGpitSm3MsDMM0eoTmWGJjYxEeHg6FQoFp06Zh\n8eLFSttv376NiRMn4saNG6ioqMCiRYsQFhZW0yTnWBimQajrtScssCgUCnh6euLIkSNwdHREjx49\nahR6ioiIQGlpKVatWoXbt2/D09MTN2/ehLGxcpkYDiwM0zDoXfI2KSkJHh4ecHV1hYmJCcaNG4d9\n+/YptbG3t8f9+/cBAPfv34eNjU2NoCIS7kuL1xWpbWi6IrX1Lcci7CpWVaX/1KlTSm2mT5+OV199\nFQ4ODiguLsbu3btF2WEYph5p0Cr9kZGR8PX1RUJCAjIzMzFo0CCcPXsWFhYWNdqKqNIverkKXeqL\nmlVAlN/qmg39e+iDX33//RIaQ5X+oKAg+vPPP6XlV199lZKTk2toCbTJMMwzqOu1JyzHEhAQgIyM\nDGRnZ6OsrAy7du1CcHCwUpvOnTvjyJEjAICbN2/i0qVLcHNzE2WpBtyXFq8rUtvQdEVqN5kcizZV\n+t9//31MnjwZcrkcT548wSeffAJra2tRlhiGqSf4XSGGYdSid4+bGYZpujTpwMJ9afG6IrUNTVek\ntr7lWJp0YGEYRgycY2EYRi2cY2EYRm9o0oGF+9LidUVqG5quSG3OsTAM0+jhHAvDMGrhHAvDMHpD\nkw4s3JcWrytS29B0RWpzjoVhmEYP51gYhlEL51gYhtEbhAaW2NhYdO7cGR07dkRUVFSN7WvWrIGf\nnx/8/Pzg7e0NY2NjFBUVibSkBPelxeuK1DY0XZHaTSbHolAoMG/ePMTGxiItLQ3R0dFIT09XarNo\n0SKcOXMGZ86cwapVq9CvXz9YWlqKssQwTD0hLMeSmJiIlStXIjY2FgCwevVqAMCSJUtUtp8wYQIG\nDBiAqVOn1jTJORaGaRD0Lseiqkp/fn6+yrYlJSU4fPgwQkJCRNlhGKYeERZYtKnSX8X+/fvRp0+f\neu8GcV9avK5IbUPTFamtbzkWYTVvHR0dkZubKy3n5ubCyclJZduYmBiMHz/+mXoipv+o4nmmS1C3\nnJqaqjfTWTS039TUVCH+qzAUv4bw+yXoaPoPYTmWiooKeHp6Ii4uDg4ODggMDKwxxSoA3Lt3D25u\nbsjLy4OZmZlqk5xjYZgGoa7XXoNW6QeAvXv3YvDgwWqDCsMwBkgd5zGqV0TZjI+PF6IrUtvQdEVq\nG5quSG1RunW99njkLcMwOoffFWIYRi16N46FYZimS5MOLDxeQbyuSG1D0xWprW/jWJp0YGEYRgyc\nY2EYRi2cY2EYRm9o0oGF+9LidUVqG5quSG3OsTAM0+jhHAvDMGrhHAvDMHpDkw4s3JcWrytS29B0\nRWpzjoVhmEaP0BxLbGwswsPDoVAoMG3aNCxevLhGm4SEBCxcuBDl5eWwtbVVGXk5x8IwDUNdrz1h\ngUWhUMDT0xNHjhyBo6MjevToUaPQU1FREV566SUcPnwYTk5OuH37NmxtbWua5MDCMA2C3iVvk5KS\n4OHhAVdXV5iYmGDcuHHYt2+fUpudO3ciJCREKlmpKqiIhPvS4nVFahuarkhtg8uxjB49GgcOHMCT\nJ09qJaxNlf6MjAzcvXsX/fv3R0BAALZv316rYzAMo59oDCyzZ8/Gjh074OHhgSVLluDSpUtaCWtT\npb+8vBynT5/GwYMHcfjwYXz00UfIyMjQSl8XVBUTNiRtQ9MVqW1ouiK1RXquCxpr3g4aNAiDBg1C\nUVERYmJiMGDAALi4uGD69OmYOHEiTExMVO6nTZV+Z2dn2NrawszMDGZmZnj55Zdx9uxZdOzYsYae\niCr9vMzLvCymSr9WBS1v375NX3zxBfn7+9Pw4cMpOjqa5s6dS6+88orafcrLy8nNzY2ysrKotLSU\n5HI5paWlKbVJT0+nAQMGUEVFBT18+JC6detGFy5cqKGlpc1aw7VNxeuK1DY0XZHa+lbzVuMdy6hR\no3Dx4kWEhoZi//79sLe3BwCMGzcO/v7+avfTpkp/586dMWTIEPj4+MDIyAjTp09Hly5d6h4lGYbR\nCzQ+bj548CCGDh2qtK60tBQtWrQQaqw6/LiZYRoGYY+bly1bVmNdr169an0ghmGaDmoDS0FBAVJS\nUvDo0SOcPn0aKSkpOH36NBISElBSUlKfHoXB4xXE64rUNjRdkdr6No5FbY7l8OHD+OGHH5Cfn493\n331XWm9hYYHIyMh6MccwjGGiMceyZ88ehISE1JcflXCOhWEaBp2/K7R9+3aEhobis88+UxrsRkSQ\nyWR455136u62tiY5sDBMg6Dz5G1VHqW4uFjp8+DBAxQXF9fdqR7BfWnxuiK1DU1XpLbB5FhmzpwJ\nAJgzZw5eeOGFejPEMIzhozHH0qlTJ7i6umLs2LEYPXo0rKys6subBHeFGKZhEDaO5fLly/joo49w\n/vx5+Pv7Y9iwYfwWMsMwz0Sreiw9e/bEF198gaSkJFhZWWHSpEmifdUL3JcWrytS29B0RWrrW45F\nY2C5d+8etm7diqCgIPTq1Qv29vZITk6uD28MwxgoGnMsHTp0wIgRIzB27Fi8+OKLWtVZ0TWcY2GY\nhkFYzduqcSsNCQcWhmkYdJ68XbBgAQAgODgYw4cPV/oEBwfX3akewX1p8boitQ1NV6S2vuVY1I5j\nefvttwFA6T2hKrS9g9E0/UdCQgJGjBgBNzc3AEBISAiWL1+utXmGYfQUTZWgvvjiC63WPU1FRQW5\nu7tTVlYWlZWVqawgFx8fT8OHD9eopYVNhmEEUNdrT+NToR9++KHGuqqamM9Cm+k//n9g0yb+MQxj\nQKgNLNHR0Rg+fDiysrKU8iv9+vWDjY2NRmFtpv+QyWQ4ceIE5HI5hg4dirS0tOf4KrWH+9LidUVq\nG5quSG2DybH07t0b9vb2uHXrFhYtWiTdWVhYWEAul2sU1iYP0717d+Tm5qJly5Y4dOgQRo4cicuX\nL6tsK6JKfxUiqp6npqbqRdV1ffCbmpoqxH8VhuLXEH6/BB1V6Rc2xerJkycRERGB2NhYAMCqVatg\nZGSkcv7mKjp06ICUlBRYW1srm+THzQzTIOj8cfNLL70EADA3N4eFhYXSp3Xr1hqFAwICkJGRgezs\nbJSVlWHXrl01HlPfvHlTMp2UlAQiqhFUGIYxPNQGluPHjwOAVH+l+uf+/fsahatP/9GlSxeMHTtW\nmv6jagqQn376Cd7e3vD19UV4eDhiYmJ09LW0g/vS4nVFahuarkhtg8mxVJGZmQlHR0eYmpoiPj4e\nf/31F95++21YWlpqFA8KCkJQUJDSuqo6LwAwd+5czJ07tw62GYbRZzTmWORyOVJSUpCdnY2hQ4di\nxIgRuHDhAg4ePFhfHjnHwjANhLB6LEZGRjA2NsbPP/+M//qv/8Knn36KgoKCOplkGKZpoDGwNG/e\nHDt37sS2bdswbNgwAEB5eblwY/UB96XF64rUNjRdkdr6lmPRGFi+//57JCYmYtmyZejQoQOuXr2K\niRMn1oc3hmEMFGHjWHQJ51gYpmGo67Wn8anQn3/+iZUrVyI7OxsVFRXSwa5evVp7lwzDNAk0doWm\nTp2Kd955B3/++SeSk5ORnJyMpKSk+vAmHO5Li9cVqW1ouiK19S3HovGOxdLSssZYFIZhmGehMcey\nZMkSKBQKjB49Gi1atJDWd+/eXbi5KjjHwjANg7Cat/369VP5pnJ8fHytD1ZXOLAwTMNQ52uvjoWl\n6hVRNuPj44XoitQ2NF2R2oamK1JblG5drz2NydsbN25g6tSpGDJkCAAgLS0Nmzdvrn0EYximyaCx\nKzRkyBBMnjwZH3/8Mc6dO4fy8nL4+fnh/Pnz9eWRu0IM00AIe1fo9u3bGDt2LJo1awYAMDExgbGx\nxodJACqr9Hfu3BkdO3ZEVFSU2nbJycnS+0gMwxg+GgOLubk57ty5Iy2fPHkSbdq00SisUCgwb948\nxMbGIi0tDdHR0UhPT1fZbvHixRgyZEi935XweAXxuiK1DU1XpLbBjWP57LPPMHz4cFy9ehW9e/fG\n7du38eOPP2oUrl6lH4BUpd/Ly0up3VdffYU33niD54NmmEaE2juWpKQkFBQUwN/fH3/88QciIyNh\namqKQYMGKVXfV4c2Vfrz8/Oxb98+zJ49G4D2E6HpiqpiwoakbWi6IrUNTVektkjPdUFtYJk5c6Y0\nIC4xMRH//Oc/MXfuXFhZWWHGjBkahbUJEuHh4Vi9erWUIOIELcM0DtR2hZ48eSIVtt61axdmzpyJ\nkJAQhISEaDX9h6OjI3Jzc6Xl3NxcODk5KbVJSUnBuHHjAFQmiQ8dOgQTExOVc0OLmv6jasqDuuyv\naTqG8PBwnek97dVQ/ALAl19+qZPfq75+P1F+DeH3S9DR9B9qR7907dqVysrKiIioU6dOlJCQIG3r\n0qWLxgEy5eXl5ObmRllZWVRaWqpyitXqhIWF0Z49e1Rue4bN54IHQonXFaltaLoitfVtgJzacSwf\nf/wxDhw4AFtbW+Tm5iIlJQVGRkbIyMhAWFiYVMX/WRw6dEiaFH7q1KlYunSpVKG/elFtAJg8eTKG\nDx+O0aNH19DhcSwM0zAIeVcoMTERN27cwGuvvYZWrVoBAC5fvowHDx7wS4gM0wQQMkCuV69eGDVq\nlBRUAKBTp071GlREwuMVxOuK1DY0XZHa+jaOReMAOYZhmNrCNW8ZhlGLsHeFGIZhakuTDizclxav\nK1Lb0HRFanOOhWGYRg/nWBiGUQvnWBiG0RuadGDhvrR4XZHahqYrUptzLAzDNHo4x8IwjFo4x8Iw\njN7QpAML96XF64rUNjRdkdpNKseiqUr/vn37IJfL4efnB39/f/z+++8i7TAMU08Iy7EoFAp4enri\nyJEjcHR0RI8ePRAdHa1UTPvhw4fSm9N//fUXRo0ahStXrtQ0yTkWhmkQ9C7HUr1Kv4mJiVSlvzrV\nyzE8ePAAtra2ouwwDFOPCAss2lTpB4C9e/fCy8sLQUFBWLdunSg7KuG+tHhdkdqGpitSu8nkWLSd\nymPkyJFIT0/H/v37ERoaKsoOwzD1iHZzpdYBbar0V6dv376oqKjAnTt3YGNjU2O7iCr9oper0KW+\nqFkFRPmtrtnQv4c++NX33y9BR1X6hSVvKyoq4Onpibi4ODg4OCAwMLBG8jYzMxNubm6QyWQ4ffo0\nxowZg8zMzJomOXnLMA2C3iVvjY2NsX79egwePBhdunTB2LFj4eXlhQ0bNkiV+vfs2QNvb2/4+flh\nwYIFiImJEWVHJdyXFq8rUtvQdEVq61uORVhXCACCgoIQFBSktK76tB/vvfce3nvvPZEWGIZpAPhd\nIYZh1KJ3XSGGYZouTTqwcF9avK5IbUPTFamtbzmWJh1YGIYRA+dYGIZRC+dYGIbRG5p0YOG+tHhd\nkdqGpitSm3MsDMM0ejjHwjCMWjjHwjCM3tCkAwv3pcXritQ2NF2R2pxjYRim0cM5FoZh1MI5FoZh\n9AbhgUXTFCA7duyAXC6Hj48PXnrpJZw7d060JQnuS4vXFaltaLoitfUtxyK0HotCocC8efOUpgAJ\nDg5WqiLn5uaGo0ePok2bNoiNjcWMGTNw8uRJkbYYANbW1igsLGxoG4yeYGVlhbt37+pMT2iOJTEx\nEStXrkRsbCwAYPXq1QCAJUuWqGxfWFgIb29v5OXlKZvkHIvO4XPKVEfd34Ne5li0nQKkis2bN2Po\n0KEiLTEMUw8I7QppOwUIAMTHx+P777/H8ePHVW4XUaW/ap2IqumpqakIDw/Xmd7TXnWhxzBPk6Cj\nKv0ggSQmJtLgwYOl5cjISFq9enWNdmfPniV3d3fKyMhQqSPKZnx8vBBdkdq60hX80zMGhrq/h7r+\nnQjNsWgzBUhOTg5effVV/M///A9efPFFlTqcD9A9fE6Z6hhUjkWbKUA+/PBDFBYWYvbs2fDz80Ng\nYKBIS4wB4Orqiri4uHo51rFjx9C5c+c67Tt06FBs375dx44aB0165G1CtdnuDEVbV7r6fMfSoUMH\nbN68Ga+++mpDW5GIiIhAZmZmow0kBnXHwhgYBw4ARUXK64qKKtfXp0Y9UVFR0dAW6ozee69TZqae\nMRCbBoXKc1pYSDRnTuV/VS1rgw40XF1dac2aNeTj40Nt2rShsWPH0uPHj6Xt+/fvJ7lcTpaWltS7\nd286d+6ctE0mk1FmZqa0PGnSJFq+fDkRVSa+HR0dKSoqitq1a0dvv/02xcfHk5OTk9R+9erV5Ojo\nSBYWFuTp6UlxcXF06NAhat68OZmYmJC5uTn5+voSEdErr7xC//rXv6R9N27cSF5eXmRhYUFdunSh\n06dPq/x+58+fp4EDB5K1tTW1bduWVq1aVcNrld/q3tq3b09RUVHk7e1NLVq0oKioKHrjjTeUtOfP\nn0/z588nIqKioiKaMmUK2dvbk6OjIy1fvpwUCoVKT+qusbpeewZxxXJg0T1qz2lVIMjKqn1Q0ZFG\n+/btqWfPnlRQUEB3794lLy8v+u6774iI6PTp0/TCCy9QUlISPXnyhH744QdydXWlsrIyIqoZWMLC\nwuiDDz5cxPo5AAAVR0lEQVQgosoL1djYmJYsWUJlZWX06NEjpYv34sWL5OzsTAUFBUREdO3aNUkr\nIiKCQkNDlXz269ePNm/eTEREu3fvJkdHR/rPf/5DRESZmZl07dq1Gt/t/v371K5dO/r888+ptLSU\niouLKSkpqYbXKr9PBxY/Pz/Ky8ujx48f07Vr16hly5ZUXFxMREQVFRVkb29Pp06dIiKikSNH0qxZ\ns6ikpIT+/vtvCgwMpA0bNqg857oOLE26K8TvhKjA0hL4xz+ADh2Ab74BrKwAmax2Hyuryn07dKjU\nsrSslQWZTIb58+ejXbt2sLKywvDhw5GamgoA2LhxI2bOnIkePXpAJpPh7bffRosWLZ75GghVyxEY\nGRlh5cqVMDExgampqVK7Zs2aobS0FBcuXEB5eTlcXFzg5uYmadAzcg3/+te/sHjxYvj7+wOofFXF\nxcWlRrtff/0VDg4OWLhwIZo3bw5zc3P06NFDpVd158XR0REtWrSAi4sLunfvjn//+98AgN9//x0t\nW7ZEYGAgbt68iUOHDuGLL76AmZkZ7OzsEB4eXm/zozfpwMKooKgI+PRTICsLmDMHKCwEiGr3KSys\n3Dcrq1Lr6ZyLFrRr1076fzMzMzx48AAAcO3aNXz22WewsrKSPnl5ebh+/bpWunZ2dmjevLnKbR4e\nHvjyyy8RERGBtm3bYvz48SgoKNBKNy8vD+7u7hrb5ebmSsGqLlQfyQ4AEyZMQHR0NABg586deOut\ntwBUnqfy8nLY29tL52nWrFm4detWnY9dG5p0YBH1REiktkjPKCoCli0DPv4YcHWt/O+yZbULDLrQ\nUEHVKG4XFxcsW7YMhYWF0ufBgwcYO3YsAKBly5YoKSmR9isoKFAaAa5pNPj48eNx7NgxXLt2DTKZ\nDIsXL9ZqP2dnZ1y5ckXj93BxccHVq1dVbmvVqpWS9xs3btRo87SPN954AwkJCcjPz8fevXsxYcIE\nyU+LFi1w584d6Tzdu3cPf/31l0aPuqBJBxbmKY4frwwEVV0XS8vKZTWvWQjTUEFVF2H69On47rvv\nkJSUBCLCw4cPceDAAemOxtfXFzt27IBCoUBsbCyOHj2q9TEuX76M33//HaWlpWjRogVMTU3RrFkz\nAJV3UNnZ2Wq7KtOmTcOaNWtw+vRpEBGuXLmCnJycGu2GDRuGgoICrF27FqWlpSguLkZSUpLk/eDB\ngygsLMSNGzfw5ZdfavRsZ2eHfv36ISwsDG5ubvD09AQA2Nvb47XXXsM777yD4uJiPHnyBJmZmbU6\nH89Dkw4snGN5itdfr5kPsbSsXF+fGk8hk8mkf6n9/f2xadMmzJs3D9bW1ujYsSO2bdsmtV27di32\n798PKysr7Ny5E6NGjaqhpUofAEpLS7F06VLY2dnB3t4et2/fxqpVqwAAY8aMAQDY2NggICCghsYb\nb7yBZcuWYcKECWjdujVGjx6tsiyFubk5/vd//xf79++Hvb09OnXqJP2moaGhkMvlcHV1xZAhQzBu\n3Dit3rebMGEC4uLipLuVKrZt24aysjJ06dIF1tbWGDNmjMq7IBHwADkeIMcwOh8g16QDS1OGzylT\nHR55yzCM3tOkAwvnWBhGDE06sDAMI4YGr9J/8eJF9OrVC6ampvjss89E21GCx7EwjBgavEq/jY0N\nvvrqK+zdu1ekFYZh6hGhdyxJSUnw8PCAq6srTExMMG7cOOzbt0+pjZ2dHQICAmBiYiLSiko4x8Iw\nYtCrKv0MwzQO9KZKvyZEVOkXvVyFLvV1OatAY2H58uXYsGEDTExMtH4ZkVGNrqr0Cx0gd/LkSURE\nREgTlq1atQpGRkbSi13VWblyJczNzfHuu+/WNMmDuXROYzmnOTk56Ny5M3Jzc2FjY9PQdgwWgxog\nFxAQgIyMDGRnZ6OsrAy7du1CcHCwyrYN8UfOORZlDK0yZUVFBXJycmBjYyM8qOh9KUh9o07loWrB\nwYMHqVOnTuTu7k6RkZFERPTdd99JFcEKCgrIycmJWrduTZaWluTs7CxVxKpClE2eV0gZPalMSTk5\nOTRq1Ciys7MjGxsbmjdvHhERbdmyhXr37k0LFy4kGxsb6tOnD5mZmZGRkRGZm5vT5MmTVert3buX\n5HI5tW7dmtzd3enw4cNEVFmR7ciRI1K7FStW0MSJE4mIKCsri2QyGW3evJlcXFzo5ZdfpqCgIFq/\nfr2Sto+PD/373/8mIqL09HSp5KSnpyft3r1b+y/dwKi7xup67RlEzcd6iH9NDnXntKErU1ZUVJCP\njw+98847VFJSQo8fP6bjx48TUWVgMTY2pvXr15NCoaBHjx5RQkKCUvnGpzl16hS1adNGCiD5+fl0\n8eJFIqqsrRsXFye1jYiIqBFYJk2aRCUlJfTo0SPatm0bvfTSS1L7CxcukKWlJZWVldGDBw/IycmJ\ntm7dSgqFgs6cOUO2traUlpam/ZdvQDiwMDrhWec0K6u2JePUf7KyaufrxIkTZGdnp7Lo85YtW8jF\nxUVp3dN1YZ9mxowZ9M4776jc9nRgUXXHklXtC9y/f59atWpFOTk5RET0/vvv09SpU4mIKCYmhvr2\n7Vvj2CtXrnzGt9UfdB1YmvSQfs6x1KShK1Pm5uaiffv2MDJS/af5dGlGTWhbMlId1Y9nYWGB119/\nXSoFGRMTo1QK8tSpU0olM3fu3ImbN2/W+diGTJMOLIwy+lCZ0tnZGTk5OVAoFCq313YIw7NKRrZq\n1QoPHz6UlrUpBTl+/HhER0cjMTERjx8/Rv/+/QFUlpx85ZVXlEpmFhcX4+uvv66V30bD89w+1RcG\nYtOgUHVOf/21Zj6ksLByvbY8r4ZCoSC5XE6LFi2ihw8f0qNHj5RyLH369FFqr6krlJSURJaWlhQX\nF0cKhYLy8vKkHMtbb71FEyZMoPLyckpOTiZbW1tpio+qrtDTXbLS0lKysrKiQYMGKXWxiouLqX37\n9rR9+3YqKyujsrIySkpKovT0dO2+eAOj7hqr67XHdyyMhD5UpjQyMsL+/ftx5coVuLi4wNnZGbt3\n7wagXKKyOs+6i+nRowe2bNmChQsXwtLSEv369ZNq0X700UfIzMyElZUVIiIipG7Ns3SbN2+O0aNH\n1ygFaW5ujt9++w0xMTFwdHSEvb09li5dirKyMu2+eCOjSVeQ49KUev/TM/WEQQ2QYximadKk71ia\nMnxOmerwHQvDMHpPkw4sPI6FYcTQpAMLwzBi4BxLE4XPKVMdXedYhBZ6YvQXKysrnRbiYgwbKysr\nneoJ7QppqtAPAPPnz0fHjh0hl8tx5swZkXZq0JRzLHfv3gVVvoQKIkJ8fLzSsi4/orQNTVefPd+9\ne1cnf1dVCAssVRX6Y2NjkZaWhujoaKSnpyu1OXjwIK5cuYKMjAxs3LgRs2fPFmVHJampqQanbWi6\nIrUNTVektkjPdUFYYNGmQv8vv/yCSZMmAQB69uyJoqKiZ74NWnTtHg5EJOvMY1Ft3q7TE21D0xWp\nbWi6IrVFeq4LwgKLNhX6VbXJy8tTqVd07R6WDUvFS5M7iTHMMIzOEBZYtE0MPp1xVrffsmGp+PhX\nX1i2b/Pc3qrIzs7WmVZ9aRuarkhtQ9MVqS3Sc50gQSQmJtLgwYOl5cjISFq9erVSm5kzZ1J0dLS0\n7OnpSTdu3KihBbgTAP7whz/1/HF3d6/T9S/scXP1Cv0ODg7YtWuXVHmriuDgYKxfvx7jxo3DyZMn\nYWlpibZt29bQIlJdqIdhGP1EWGAxNjbG+vXrMXjwYCgUCkydOhVeXl7YsGEDAGDmzJkYOnQoDh48\nCA8PD7Rq1QpbtmwRZYdhmHrEIEbeMgxjWOjVu0KiBtRp0r148SJ69eoFU1NTfPbZZzrzu2PHDsjl\ncvj4+OCll17CuXPndKa9b98+yOVy+Pn5wd/fH7///rtOdKtITk6GsbExfv75Z53oJiQkoE2bNvDz\n84Ofnx/++c9/6sxvQkIC/Pz80K1bt1oVwdKkvWbNGsmvt7c3jI2NtXqsq0n39u3bGDJkCHx9fdGt\nWzdpSlNdeC4sLMSoUaMgl8vRs2dPXLhwQaPmlClT0LZtW3h7e6ttU+vrrk6ZGQFUVFSQu7s7ZWVl\nUVlZGcnl8hpzshw4cICCgoKIiOjkyZPUs2dPnej+/ffflJycTMuWLaM1a9bozO+JEyeoqKiIiIgO\nHTqklV9ttR88eCD9/7lz57RKsmmjW9Wuf//+9Prrr9NPP/2kE934+HgaPny4Rq3a6hYWFlKXLl0o\nNzeXiIhu3bqlM+3q7N+/nwYMGKAT3RUrVtCSJUskv9bW1lReXq4T7UWLFtGHH35IREQXL17UyvPR\no0fp9OnT1K1bN5Xb63Ld6c0di4gBddrq2tnZISAgACYmJjr126tXL7Rp00byq26MTl20W7VqJf3/\ngwcPYGtrqxNdAPjqq6/wxhtvwM7OTmd+AdQYWqAL3Z07dyIkJAROTk4AoNV5qI3n6scZP368TnTt\n7e1x//59AMD9+/dhY2MDY2PN6U5ttNPT06WZAzw9PZGdnY1bt249U7dv377PfFeoLted3gQWXQ+o\nq42uKL/V2bx5M4YOHapT7b1798LLywtBQUFYt26dTnTz8/Oxb98+6fUKbcYjaaMrk8lw4sQJyOVy\nDB06FGlpaTrRzcjIwN27d9G/f38EBARg+/btGnW11a6ipKQEhw8fRkhIiE50p0+fjgsXLsDBwQFy\nuRxr167VmWe5XC51X5OSknDt2jWt/0GrzXE1aerN2826HlBXW93aUhvd+Ph4fP/99zh+/LhOtUeO\nHImRI0fi2LFjCA0NxaVLl55bNzw8HKtXr5Zel9fmLkMb3e7duyM3NxctW7bEoUOHMHLkSFy+fPm5\ndcvLy3H69GnExcWhpKQEvXr1wosvvoiOHTs+t3YV+/fvR58+fWD59PQDddSNjIyEr68vEhISkJmZ\niUGDBuHs2bOwsLB4bu0lS5ZgwYIFUl7Iz88PzZo107ifJmp73elNYHF0dERubq60nJubK93eqmuT\nl5cHR0fH59YV5RcAzp07h+nTpyM2NlbrV9Nr67lv376oqKjAnTt3YGNj81y6KSkpGDduHIDKJOOh\nQ4dgYmKC4ODg59KtftEEBQVhzpw5uHv3LqytrZ9L19nZGba2tjAzM4OZmRlefvllnD17VmNgqc05\njomJ0aobpK3uiRMnsGzZMgCAu7s7OnTogEuXLiEgIOC5tS0sLPD9999Lyx06dICbm5tW3rU9rjbX\nnd4kb8vLy8nNzY2ysrKotLRUY/I2MTFRqySSNrpVrFixQuvkrTa6165dI3d3d0pMTNRKszbaV65c\noSdPnhARUUpKCrm5uelEtzphYWG0Z88enejeuHFD8nvq1Clq3769TnTT09NpwIABVFFRQQ8fPqRu\n3brRhQsXdKJNRFRUVETW1tZUUlKiUVNb3YULF1JERAQRVZ4XR0dHunPnjk60i4qKqLS0lIiINm7c\nSJMmTdLKd1ZWllbJW22vO70JLEREBw8epE6dOpG7uztFRkYSEdF3331H3333ndRm7ty55O7uTj4+\nPpSSkqIT3YKCAnJycqLWrVuTpaUlOTs7U3Fx8XPrTp06laytrcnX15d8fX2pR48eOjsXUVFR1LVr\nV/L19aU+ffpQUlKSTnSro21g0UZ3/fr11LVrV5LL5dSrVy+tg602fj/99FPq0qULdevWjdauXauV\nrrbaW7dupfHjx2utqY3urVu3aNiwYeTj40PdunWjHTt26Ez7xIkT1KlTJ/L09KSQkBDpqeSzGDdu\nHNnb25OJiQk5OTnR5s2bn/u64wFyDMPoHL15KsQwTOOBAwvDMDqHAwvDMDqHAwvDMDqHAwvDMDqH\nAwvDMDqHA0sjR5tX4p/Fr7/+iu7du8PX1xddu3bFxo0bdepvxYoViIuLAwAcO3YMXbt2Rffu3XH9\n+nWMGTPmmftOnz4dFy9eBFA5TJ7RH3gcSyPn2LFjMDc3x9tvv42//vqrVvuWl5fD1dUVycnJcHBw\nQHl5ObKystCpk5iZEmbNmoW+ffvirbfeqvW+FhYWKC4uFuCKqQt8x9LI0fRK/LMoLi5GRUWF9D6P\niYmJFFTCwsIwa9Ys9OjRA56enjhw4ACAyonq/vGPfyAwMBByuVzpDicqKgo+Pj7w9fXF+++/L+ns\n2bMHmzdvxo8//ogPPvgAoaGhuHbtGrp16yZpLlq0CN7e3pDL5fj6668BAP369UNKSgqWLFmCR48e\nwc/PDxMnTsSKFSuU3hhetmyZVm9/M7pDb15CZPQPa2trBAcHo3379hgwYACGDRuG8ePHQyaTQSaT\nIScnB8nJybhy5Qr69++PK1eu4IcffoClpSWSkpJQWlqKPn364LXXXkN6ejp++eUXJCUlwdTUVKrE\nVqU1depU/Pnnnxg+fDhGjx6N7Oxs6Q3ajRs3IicnB2fPnoWRkREKCwuV9l29ejW+/vprqbLZtWvX\nMHr0aCxYsABPnjzBrl27kJysu4nuGM3wHQvzTDZt2oS4uDgEBgZizZo1mDJlirTtzTffBAB4eHjA\nzc0NFy9exG+//YZt27bBz88PL774Iu7evYuMjAzExcVhypQpMDU1BQC1JQhU9czj4uIwc+ZMGBlV\n/rlqugNr3749bGxskJqait9++w3du3fX+aTnzLPhO5YmjkKhkF7XHzFiBCIiImq06datG7p164bQ\n0FB06NBB7WwKVXcY69evx6BBg5S2HT58uNYV5KpT232nTZuGLVu24ObNm0rBkKkf+I6lidOsWTOc\nOXMGZ86cqRFUHj58iISEBGn5zJkzcHV1BVB5of/4448gImRmZuLq1avo3LkzBg8ejG+++QYVFRUA\ngMuXL6OkpASDBg3Cli1b8OjRIwCQujPaMGjQIGzYsAEKhULtviYmJtIxAWDUqFGIjY3Ff/7zHwwe\nPFjrYzG6ge9YGjnjx4/HH3/8gTt37sDZ2RkffvghJk+erNW+RIRPP/0Us2bNgpmZGczNzaWK8jKZ\nDC4uLggMDMT9+/exYcMGNG/eHNOmTUN2dja6d+8OIsILL7yAvXv3YvDgwUhNTUVAQACaN2+O119/\nXWWl/uqVyar+f9q0abh8+TJ8fHxgYmKCGTNmYM6cOUr7zZgxAz4+PvD398f27dthYmKCV199FVZW\nVsKqCDLq4cfNTJ2YPHmylGjVR548eQJ/f3/89NNPcHd3b2g7TQ7uCjGNjrS0NHTs2BEDBw7koNJA\n8B0LwzA6h+9YGIbRORxYGIbRORxYGIbRORxYGIbRORxYGIbRORxYGIbROf8PtoKDXHme1rsAAAAA\nSUVORK5CYII=\n",
        "text": [
-<<<<<<< HEAD
-        "<matplotlib.figure.Figure at 0x7f9af6fdb450>"
+        "<matplotlib.figure.Figure at 0x7f086cfa1cd0>"
        ]
       }
      ],
-     "prompt_number": 11
-=======
-        "<matplotlib.figure.Figure at 0x7f086cfa1cd0>"
-       ]
-      }
-     ],
      "prompt_number": 14
->>>>>>> 089a47b0
     }
    ],
    "metadata": {}
