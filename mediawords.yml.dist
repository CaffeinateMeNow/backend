---
name: MediaWords

### database settings. at least one database connection must be defined
database:
    - label : "LABEL"
      type  : "pg"
      host  : "localhost"
      db    : "mediacloud"
      user  : "mediaclouduser"
      pass  : "mediacloud"

    - label : "test"
      type  : "pg"
      host  : "localhost"
      db    : "mediacloud_test"
      user  : "mediaclouduser"
      pass  : "mediacloud"

### MongoDB connection settings for storing downloads in GridFS
mongodb_gridfs:
    # Production database
    mediawords:
        host      : "localhost" 
        port      : "27017" 
        database  : "mediacloud_downloads_gridfs"
    # Testing database
    test:
        host      : "localhost" 
        port      : "27017" 
        database  : "mediacloud_downloads_gridfs_test"

<<<<<<< HEAD
### Amazon S3 connection settings
amazon_s3:

    ### Authentication credentials
    access_key_id       : "AKIAIOSFODNN7EXAMPLE"
    secret_access_key   : "wJalrXUtnFEMI/K7MDENG/bPxRfiCYzEXAMPLEKEY"

    ### Production bucket
    mediawords:
        bucket_name             : "mediacloud"
        downloads_folder_name   : "downloads"

    ### Testing bucket
    test:
        bucket_name             : "mediacloud_test"
        downloads_folder_name   : "downloads_test"
=======
>>>>>>> ede1be51

#mail:
    # Email address to receive bug report emails; leave empty for no bug reports via email
    #bug_email : ""

    # "From:" email address that is being set in emails sent by Media Cloud
    #from_address: "noreply@mediacloud.org"

### everything below is optional.  the system should work out of the box without 
### touching any of these other than calais_key for tagging

#session:
    #expires: 3600

    ### directory where web app sessions are stored.  default to $homedir/tmp
    #storage: "~/tmp/mediawords-session"

## Uncomment and fill in to use Google Analytics
#google_analytics:
#      account: "<ACOUNT>"
#      domainname: "<DOMAIN>"	

#mediawords:
    ### defaults to http://$hostname:$port/.
    #base_url: "http://your.mediacloud.server/and/path"

    ### parent directory of the content/ directory with all downloaded content is stored
    #data_dir: "<bindir>/../data"
    
    ### Uncomment to use the directory given by <PATH> to temporarily store CSV files generated in the public data dumps
    ### Note that since these are uncompressed files they can be very large.
    #data_dump_tmp_dir : <PATH>

    ### script directory
    #script_dir: "<bindir>/../script"

    ## media_sets_id of the media set to display on the Dashboard home page
    ##default_media_set: 1

    ### HTTP user agent and the email address of the owner of the bot
    #user_agent: "Mozilla/5.0 (Linux) MediaCloud/1.0"
    #owner: "mediacloud@cyber.law.harvard.edu"

    ### Uncomment one or more storage methods to store downloads to; default is just "tar".
    ### The path to the last download storage method listed below will be stored in the database.
    #download_storage_locations:
        ### store downloads to Tar archives
        #- tar
        ### store downloads to Amazon S3
        #- amazon_s3
        ## store downloads to a MongoDB GridFS database
        #- gridfs

    ### fetch content from another instance of MediaCloud?
    #fetch_remote_content          : "yes"
    #fetch_remote_content_user     : username
    #fetch_remote_content_password : password
    #fetch_remote_content_url      : "http://admin.mediacloud.org/admin/downloads/view/"

    #### Defaults to kmeans uncomment to use Cluto
    #clustering_engine: "cluto"
    #cluto_binary: "/usr/local/cluto/bin/vcluster"

    ### needed for calais tagging
    #calais_key: "CALAISKEY"

    ### needed for yahoo tagging
    #yahoo_key: "YAHOOKEY"

    ### default to just NYTTopics
    #default_tag_module: "NYTTopics Calais"

    #Uncomment to put the site into overload. This disables functionality so that the site can handle more traffic.
    #site_overload_mode: "yes"

    #Uncomment to disable the use of a precalculated version of the top_500_words. 
    #disable_json_top_500_words_cache: "yes"

    # Uncomment to allow sentences to cross block level html elments such a <p> or <div> 
    #disable_block_element_sentence_splitting: "yes"

    # Uncomment to cause feeds to be downloaded and stories but not processed for stories.
    # Generally the only reason you would want to do this is to run a backup crawler
    #do_not_process_feeds: 'yes'

    #controls the maximum time SQL queries can run for -- time is in ms
    #uncomment to enable a 10 minute timeout
    #db_statement_timeout: "600000"

    # Uncommit to speed up slow queries by setting the Postgresql work_mem parameter to this value
    # By default the initial Postgresql value of work_mem is used
    # large_work_mem: "3GB"

    # An experiment parameter to dump stack traces in error message even if not in debug mode
    # NOTE: may leak DB passwords and is not to be use in production
    #always_show_stack_traces: "yes"

    # reCAPTCHA public key (used to prevent brute-force in the password reset form)
    # The default value was set up for http://127.0.0.1 and is a global key (should work across all domains)
    #recaptcha_public_key: "6LfEVt0SAAAAAFwQI0pOZ1bTHgDTpQcMeQY6VLd_"

    # reCAPTCHA private key (used to prevent brute-force in the password reset form)
    # The default value was set up for http://127.0.0.1 and is a global key (should work across all domains)
    #recaptcha_private_key: "6LfEVt0SAAAAABmI-8IJmx4g93eNcSeyeCxvLMs2"

    #uncomment to make the public homepage the default start page    
    #default_home_page: "dashboard/view"
    # downloads id under which to strip all non-ascii characters
    #ascii_hack_downloads_id: 123456789
    
    # settings for mediawords_web_store.pl script that does in process parallel fetching
    # web_store_num_parallel: 10
    # web_store_timeout: 90
    # web_store_per_domain_timeout: 1<|MERGE_RESOLUTION|>--- conflicted
+++ resolved
@@ -30,7 +30,6 @@
         port      : "27017" 
         database  : "mediacloud_downloads_gridfs_test"
 
-<<<<<<< HEAD
 ### Amazon S3 connection settings
 amazon_s3:
 
@@ -47,8 +46,6 @@
     test:
         bucket_name             : "mediacloud_test"
         downloads_folder_name   : "downloads_test"
-=======
->>>>>>> ede1be51
 
 #mail:
     # Email address to receive bug report emails; leave empty for no bug reports via email
