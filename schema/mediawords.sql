--
-- Schema for MediaWords database
--

-- main schema
CREATE SCHEMA IF NOT EXISTS public;


CREATE OR REPLACE LANGUAGE plpgsql;

CREATE EXTENSION IF NOT EXISTS pg_trgm;
CREATE EXTENSION IF NOT EXISTS pgcrypto;
CREATE EXTENSION IF NOT EXISTS citext;


-- Database properties (variables) table
create table database_variables (
    database_variables_id        serial          primary key,
    name                varchar(512)    not null unique,
    value               varchar(1024)   not null
);

CREATE OR REPLACE FUNCTION set_database_schema_version() RETURNS boolean AS $$
DECLARE
    -- Database schema version number (same as a SVN revision number)
    -- Increase it by 1 if you make major database schema changes.
<<<<<<< HEAD
    MEDIACLOUD_DATABASE_SCHEMA_VERSION CONSTANT INT := 4726;
=======
    MEDIACLOUD_DATABASE_SCHEMA_VERSION CONSTANT INT := 4725;
>>>>>>> b0439fd1
BEGIN

    -- Update / set database schema version
    DELETE FROM database_variables WHERE name = 'database-schema-version';
    INSERT INTO database_variables (name, value) VALUES ('database-schema-version', MEDIACLOUD_DATABASE_SCHEMA_VERSION::int);

    return true;

END;
$$
LANGUAGE 'plpgsql';


-- Set the version number right away
SELECT set_database_schema_version();

-- This function is needed because date_trunc('week', date) is not consider immutable
-- See http://www.mentby.com/Group/pgsql-general/datetrunc-on-date-is-immutable.html
--
CREATE OR REPLACE FUNCTION week_start_date(day date)
    RETURNS date AS
$$
DECLARE
    date_trunc_result date;
BEGIN
    date_trunc_result := date_trunc('week', day::timestamp);
    RETURN date_trunc_result;
END;
$$
LANGUAGE 'plpgsql' IMMUTABLE
  COST 10;


-- Returns first 64 bits (16 characters) of MD5 hash
--
-- Useful for reducing index sizes (e.g. in story_sentences.sentence) where
-- 64 bits of entropy is enough.
CREATE OR REPLACE FUNCTION half_md5(string TEXT) RETURNS bytea AS $$
    -- pgcrypto's functions are being referred with public schema prefix to make pg_upgrade work
    SELECT SUBSTRING(public.digest(string, 'md5'::text), 0, 9);
$$ LANGUAGE SQL;

-- Helper for indexing nonpartitioned "downloads.downloads_id" as BIGINT for
-- faster casting
CREATE FUNCTION to_bigint(p_integer INT) RETURNS BIGINT AS $$
    SELECT p_integer::bigint;
$$ LANGUAGE SQL IMMUTABLE;


-- Returns true if table exists (and user has access to it)
-- Table name might be with ("public.stories") or without ("stories") schema.
CREATE OR REPLACE FUNCTION table_exists(target_table_name VARCHAR)
RETURNS BOOLEAN AS $$
DECLARE
    schema_position INT;
    schema VARCHAR;
BEGIN

    SELECT POSITION('.' IN target_table_name) INTO schema_position;

    -- "." at string index 0 would return position 1
    IF schema_position = 0 THEN
        schema := CURRENT_SCHEMA();
    ELSE
        schema := SUBSTRING(target_table_name FROM 1 FOR schema_position - 1);
        target_table_name := SUBSTRING(target_table_name FROM schema_position + 1);
    END IF;

    RETURN EXISTS (
        SELECT 1
        FROM information_schema.tables
        WHERE table_schema = schema
          AND table_name = target_table_name
    );

END;
$$
LANGUAGE plpgsql;


--
-- Common partitioning tools
--

-- Return partition table name for a given base table name and an integer ID
CREATE OR REPLACE FUNCTION partition_name(
    base_table_name TEXT,
    chunk_size BIGINT,
    object_id BIGINT
) RETURNS TEXT AS $$
DECLARE

    -- Up to 100 partitions, suffixed as "_00", "_01" ..., "_99"
    -- (having more of them is not feasible)
    to_char_format CONSTANT TEXT := '00';

    -- Partition table name (e.g. "stories_tags_map_01")
    table_name TEXT;

    chunk_number INT;

BEGIN
    SELECT object_id / chunk_size INTO chunk_number;

    SELECT base_table_name || '_' || TRIM(leading ' ' FROM TO_CHAR(chunk_number, to_char_format))
        INTO table_name;

    RETURN table_name;
END;
$$
LANGUAGE plpgsql IMMUTABLE;


create table media (
    media_id            serial          primary key,
    url                 varchar(1024)   not null,
    normalized_url      varchar(1024)   null,
    name                varchar(128)    not null,
    full_text_rss       boolean         null,

    -- It indicates that the media source includes a substantial number of
    -- links in its feeds that are not its own. These media sources cause
    -- problems for the topic mapper's spider, which finds those foreign rss links and
    -- thinks that the urls belong to the parent media source.
    foreign_rss_links   boolean         not null default( false ),
    dup_media_id        int             null references media on delete set null deferrable,
    is_not_dup          boolean         null,

    -- Delay content downloads for this media source this many hours
    content_delay       int             null,

    -- notes for internal media cloud consumption (eg. 'added this for yochai')
    editor_notes                text null,
    -- notes for public consumption (eg. 'leading dissident paper in anatarctica')
    public_notes                text null,

    -- if true, indicates that media cloud closely monitors the health of this source
    is_monitored                boolean not null default false,

    CONSTRAINT media_name_not_empty CHECK ( ( (name)::text <> ''::text ) ),
    CONSTRAINT media_self_dup CHECK ( dup_media_id IS NULL OR dup_media_id <> media_id )
);

create unique index media_name on media(name);
create unique index media_url on media(url);
create index media_normalized_url on media(normalized_url);

-- Media feed rescraping state
CREATE TABLE media_rescraping (
    media_id            int                       NOT NULL UNIQUE REFERENCES media ON DELETE CASCADE,

    -- Disable periodic rescraping?
    disable             BOOLEAN                   NOT NULL DEFAULT 'f',

    -- Timestamp of last rescrape; NULL means that media was never scraped at all
    last_rescrape_time  TIMESTAMP WITH TIME ZONE  NULL
);

CREATE UNIQUE INDEX media_rescraping_media_id on media_rescraping(media_id);
CREATE INDEX media_rescraping_last_rescrape_time on media_rescraping(last_rescrape_time);

-- Insert new rows to "media_rescraping" for each new row in "media"
CREATE OR REPLACE FUNCTION media_rescraping_add_initial_state_trigger() RETURNS trigger AS
$$
    BEGIN
        INSERT INTO media_rescraping (media_id, disable, last_rescrape_time)
        VALUES (NEW.media_id, 'f', NULL);
        RETURN NEW;
   END;
$$
LANGUAGE 'plpgsql';

CREATE TRIGGER media_rescraping_add_initial_state_trigger
    AFTER INSERT ON media
    FOR EACH ROW EXECUTE PROCEDURE media_rescraping_add_initial_state_trigger();


create table media_stats (
    media_stats_id              serial      primary key,
    media_id                    int         not null references media on delete cascade,
    num_stories                 int         not null,
    num_sentences               int         not null,
    stat_date                   date        not null
);

--
-- Returns true if media has active RSS feeds
--
CREATE OR REPLACE FUNCTION media_has_active_syndicated_feeds(param_media_id INT)
RETURNS boolean AS $$
BEGIN

    -- Check if media exists
    IF NOT EXISTS (

        SELECT 1
        FROM media
        WHERE media_id = param_media_id

    ) THEN
        RAISE EXCEPTION 'Media % does not exist.', param_media_id;
        RETURN FALSE;
    END IF;

    -- Check if media has feeds
    IF EXISTS (

        SELECT 1
        FROM feeds
        WHERE media_id = param_media_id
          AND active = 't'

          -- Website might introduce RSS feeds later
          AND "type" = 'syndicated'

    ) THEN
        RETURN TRUE;
    ELSE
        RETURN FALSE;
    END IF;

END;
$$
LANGUAGE 'plpgsql';


create index media_stats_medium on media_stats( media_id );

create type feed_type AS ENUM (

    -- Syndicated feed, e.g. RSS or Atom
    'syndicated',

    -- Web page feed, used when no syndicated feed was found
    'web_page',

    -- Univision.com XML feed
    'univision',

    -- custom associated press api
    'ap'

);

create table feeds (
    feeds_id            serial              primary key,
    media_id            int                 not null references media on delete cascade,
    name                varchar(512)        not null,
    url                 varchar(1024)       not null,

    -- Feed type
    type                feed_type           NOT NULL DEFAULT 'syndicated',

    -- Whether or not feed is active (should be periodically fetched for new stories)
    active              BOOLEAN             NOT NULL DEFAULT 't',

    last_checksum       text                null,

    -- Last time the feed was *attempted* to be downloaded and parsed
    -- (null -- feed was never attempted to be downloaded and parsed)
    -- (used to allow more active feeds to be downloaded more frequently)
    last_attempted_download_time    timestamp with time zone,

    -- Last time the feed was *successfully* downloaded and parsed
    -- (null -- feed was either never attempted to be downloaded or parsed,
    -- or feed was never successfully downloaded and parsed)
    -- (used to find feeds that are broken)
    last_successful_download_time   timestamp with time zone,

    -- Last time the feed provided a new story
    -- (null -- feed has never provided any stories)
    last_new_story_time             timestamp with time zone

);

UPDATE feeds SET last_new_story_time = greatest( last_attempted_download_time, last_new_story_time );

create index feeds_media on feeds(media_id);
create index feeds_name on feeds(name);
create unique index feeds_url on feeds (url, media_id);
create index feeds_last_attempted_download_time on feeds(last_attempted_download_time);
create index feeds_last_successful_download_time on feeds(last_successful_download_time);

-- Feeds for media item that were found after (re)scraping
CREATE TABLE feeds_after_rescraping (
    feeds_after_rescraping_id   SERIAL          PRIMARY KEY,
    media_id                    INT             NOT NULL REFERENCES media ON DELETE CASCADE,
    name                        VARCHAR(512)    NOT NULL,
    url                         VARCHAR(1024)   NOT NULL,
    type                        feed_type       NOT NULL DEFAULT 'syndicated'
);
CREATE INDEX feeds_after_rescraping_media_id ON feeds_after_rescraping(media_id);
CREATE INDEX feeds_after_rescraping_name ON feeds_after_rescraping(name);
CREATE UNIQUE INDEX feeds_after_rescraping_url ON feeds_after_rescraping(url, media_id);


-- Feed is "stale" (hasn't provided a new story in some time)
-- Not to be confused with "stale feeds" in extractor!
CREATE OR REPLACE FUNCTION feed_is_stale(param_feeds_id INT) RETURNS boolean AS $$
BEGIN

    -- Check if feed exists at all
    IF NOT EXISTS (
        SELECT 1
        FROM feeds
        WHERE feeds.feeds_id = param_feeds_id
    ) THEN
        RAISE EXCEPTION 'Feed % does not exist.', param_feeds_id;
        RETURN FALSE;
    END IF;

    -- Check if feed is active
    IF EXISTS (
        SELECT 1
        FROM feeds
        WHERE feeds.feeds_id = param_feeds_id
          AND (
              feeds.last_new_story_time IS NULL
           OR feeds.last_new_story_time < NOW() - INTERVAL '6 months'
          )
    ) THEN
        RETURN TRUE;
    ELSE
        RETURN FALSE;
    END IF;

END;
$$
LANGUAGE 'plpgsql';


create table tag_sets (
    tag_sets_id            serial            primary key,

    --unique identifier
    name                varchar(512)    not null,

    -- short human readable label
    label               varchar(512),

    -- longer human readable description
    description         text,

    -- should public interfaces show this as an option for searching media sources
    show_on_media       boolean,

    -- should public interfaces show this as an option for search stories
    show_on_stories     boolean,

    CONSTRAINT tag_sets_name_not_empty CHECK (((name)::text <> ''::text))
);

create unique index tag_sets_name on tag_sets (name);

create table tags (
    tags_id                serial            primary key,
    tag_sets_id            int                not null references tag_sets,

    -- unique identifier
    tag                    varchar(512)    not null,

    -- short human readable label
    label               varchar(512),

    -- longer human readable description
    description         text,

    -- should public interfaces show this as an option for searching media sources
    show_on_media       boolean,

    -- should public interfaces show this as an option for search stories
    show_on_stories     boolean,

    -- if true, users can expect this tag ans its associations not to change in major ways
    is_static              boolean not null default false,

        CONSTRAINT no_line_feed CHECK (((NOT ((tag)::text ~~ '%
%'::text)) AND (NOT ((tag)::text ~~ '%
%'::text)))),
        CONSTRAINT tag_not_empty CHECK (((tag)::text <> ''::text))
);

create index tags_tag_sets_id ON tags (tag_sets_id);
create unique index tags_tag on tags (tag, tag_sets_id);
create index tags_label on tags (label);
create index tags_fts on tags using gin(to_tsvector('english'::regconfig, (tag::text || ' '::text) || label::text));

create index tags_show_on_media on tags ( show_on_media );
create index tags_show_on_stories on tags ( show_on_stories );

create view tags_with_sets as select t.*, ts.name as tag_set_name from tags t, tag_sets ts where t.tag_sets_id = ts.tag_sets_id;

insert into tag_sets ( name, label, description ) values (
    'media_type',
    'Media Type',
    'High level topology for media sources for use across a variety of different topics'
);

create table feeds_tags_map (
    feeds_tags_map_id    serial            primary key,
    feeds_id            int                not null references feeds on delete cascade,
    tags_id                int                not null references tags on delete cascade
);

create unique index feeds_tags_map_feed on feeds_tags_map (feeds_id, tags_id);
create index feeds_tags_map_tag on feeds_tags_map (tags_id);

create table media_tags_map (
    media_tags_map_id    serial            primary key,
    media_id            int                not null references media on delete cascade,
    tags_id                int                not null references tags on delete cascade,
    tagged_date         date null default now()
);

create unique index media_tags_map_media on media_tags_map (media_id, tags_id);
create index media_tags_map_tag on media_tags_map (tags_id);

create view media_with_media_types as
    select m.*, mtm.tags_id media_type_tags_id, t.label media_type
    from
        media m
        left join (
            tags t
            join tag_sets ts on ( ts.tag_sets_id = t.tag_sets_id and ts.name = 'media_type' )
            join media_tags_map mtm on ( mtm.tags_id = t.tags_id )
        ) on ( m.media_id = mtm.media_id );


create table color_sets (
    color_sets_id               serial          primary key,
    color                       varchar( 256 )  not null,
    color_set                   varchar( 256 )  not null,
    id                          varchar( 256 )  not null
);

create unique index color_sets_set_id on color_sets ( color_set, id );

-- prefill colors for partisan_code set so that liberal is blue and conservative is red
insert into color_sets ( color, color_set, id ) values ( 'c10032', 'partisan_code', 'partisan_2012_conservative' );
insert into color_sets ( color, color_set, id ) values ( '00519b', 'partisan_code', 'partisan_2012_liberal' );
insert into color_sets ( color, color_set, id ) values ( '009543', 'partisan_code', 'partisan_2012_libertarian' );


--
-- Stories (news articles)
--

create table stories (
    stories_id                  serial          primary key,
    media_id                    int             not null references media on delete cascade,
    url                         varchar(1024)   not null,
    guid                        varchar(1024)   not null,
    title                       text            not null,
    normalized_title_hash       uuid            null,
    description                 text            null,
    publish_date                timestamp       not null,
    collect_date                timestamp       not null default now(),
    full_text_rss               boolean         not null default 'f',
    language                    varchar(3)      null   -- 2- or 3-character ISO 690 language code; empty if unknown, NULL if unset
);

create index stories_media_id on stories (media_id);
create unique index stories_guid on stories(guid, media_id);
create index stories_url on stories (url);
create index stories_publish_date on stories (publish_date);
create index stories_collect_date on stories (collect_date);
create index stories_md on stories(media_id, date_trunc('day'::text, publish_date));
create index stories_language on stories(language);
create index stories_title_hash on stories( md5( title ) );
create index stories_publish_day on stories( date_trunc( 'day', publish_date ) );
create index stories_normalized_title_hash on stories( media_id, normalized_title_hash );

-- get normalized story title by breaking the title into parts by the separator characters :-| and  using
-- the longest single part.  longest part must be at least 32 characters cannot be the same as the media source
-- name.  also remove all html, punctuation and repeated spaces, lowecase, and limit to 1024 characters.
CREATE OR REPLACE FUNCTION get_normalized_title(title text, title_media_id int)
 RETURNS text
 IMMUTABLE
AS $function$
declare
        title_part text;
        media_title text;
begin

        -- stupid simple html stripper to avoid html messing up title_parts
        select into title regexp_replace(title, '<[^\<]*>', '', 'gi');
        select into title regexp_replace(title, '\&#?[a-z0-9]*', '', 'gi');

        select into title lower(title);
        select into title regexp_replace(title,'(?:\- )|[:|]', 'SEPSEP', 'g');
        select into title regexp_replace(title, '[[:punct:]]', '', 'g');
        select into title regexp_replace(title, '\s+', ' ', 'g');
        select into title substr(title, 0, 1024);

        if title_media_id = 0 then
            return title;
        end if;

        select into title_part part
            from ( select regexp_split_to_table(title, ' *SEPSEP *') part ) parts
            order by length(part) desc limit 1;

        if title_part = title then
            return title;
        end if;

        if length(title_part) < 32 then
            return title;
        end if;

        select into media_title get_normalized_title(name, 0) from media where media_id = title_media_id;
        if media_title = title_part then
            return title;
        end if;

        return title_part;
end
$function$ language plpgsql;

create function add_normalized_title_hash() returns trigger as $function$
BEGIN

    if ( TG_OP = 'update' ) then
        if ( OLD.title = NEW.title ) then
            return new;
        end if;
    end if;

    select into NEW.normalized_title_hash md5( get_normalized_title( NEW.title, NEW.media_id ) )::uuid;
    
    return new;

END

$function$ language plpgsql;

create trigger stories_add_normalized_title before insert or update
    on stories for each row execute procedure add_normalized_title_hash();

create function insert_solr_import_story() returns trigger as $insert_solr_import_story$
DECLARE

    queue_stories_id INT;

BEGIN

    IF ( TG_OP = 'UPDATE' ) OR (TG_OP = 'INSERT') THEN
        select NEW.stories_id into queue_stories_id;
    ELSE
        select OLD.stories_id into queue_stories_id;
	END IF;

    insert into solr_import_stories ( stories_id )
        select queue_stories_id
            where exists (
                select 1 from processed_stories where stories_id = queue_stories_id
         );

    IF ( TG_OP = 'UPDATE' ) OR (TG_OP = 'INSERT') THEN
		RETURN NEW;
	ELSE
		RETURN OLD;
	END IF;

END;

$insert_solr_import_story$ LANGUAGE plpgsql;

create trigger stories_insert_solr_import_story after insert or update or delete
    on stories for each row execute procedure insert_solr_import_story();

create table stories_ap_syndicated (
    stories_ap_syndicated_id    serial primary key,
    stories_id                  int not null references stories on delete cascade,
    ap_syndicated               boolean not null
);

create unique index stories_ap_syndicated_story on stories_ap_syndicated ( stories_id );

--
-- Partitioning tools for tables partitioned by "stories_id"
--

-- Return partition size for every table that is partitioned by "stories_id"
CREATE OR REPLACE FUNCTION partition_by_stories_id_chunk_size()
RETURNS BIGINT AS $$
BEGIN
    RETURN 100 * 1000 * 1000;   -- 100m stories in each partition
END; $$
LANGUAGE plpgsql IMMUTABLE;


-- Return partition table name for a given base table name and "stories_id"
CREATE OR REPLACE FUNCTION partition_by_stories_id_partition_name(
    base_table_name TEXT,
    stories_id BIGINT
) RETURNS TEXT AS $$
BEGIN

    RETURN partition_name(
        base_table_name := base_table_name,
        chunk_size := partition_by_stories_id_chunk_size(),
        object_id := stories_id
    );

END;
$$
LANGUAGE plpgsql IMMUTABLE;

-- Create missing partitions for tables partitioned by "stories_id", returning
-- a list of created partition tables
CREATE OR REPLACE FUNCTION partition_by_stories_id_create_partitions(base_table_name TEXT)
RETURNS SETOF TEXT AS
$$
DECLARE
    chunk_size INT;
    max_stories_id INT;
    partition_stories_id INT;

    -- Partition table name (e.g. "stories_tags_map_01")
    target_table_name TEXT;

    -- Partition table owner (e.g. "mediaclouduser")
    target_table_owner TEXT;

    -- "stories_id" chunk lower limit, inclusive (e.g. 30,000,000)
    stories_id_start BIGINT;

    -- stories_id chunk upper limit, exclusive (e.g. 31,000,000)
    stories_id_end BIGINT;
BEGIN

    SELECT partition_by_stories_id_chunk_size() INTO chunk_size;

    -- Create +1 partition for future insertions
    SELECT COALESCE(MAX(stories_id), 0) + chunk_size FROM stories INTO max_stories_id;

    SELECT 1 INTO partition_stories_id;
    WHILE partition_stories_id <= max_stories_id LOOP
        SELECT partition_by_stories_id_partition_name(
            base_table_name := base_table_name,
            stories_id := partition_stories_id
        ) INTO target_table_name;
        IF table_exists(target_table_name) THEN
            RAISE NOTICE 'Partition "%" for story ID % already exists.', target_table_name, partition_stories_id;
        ELSE
            RAISE NOTICE 'Creating partition "%" for story ID %', target_table_name, partition_stories_id;

            SELECT (partition_stories_id / chunk_size) * chunk_size INTO stories_id_start;
            SELECT ((partition_stories_id / chunk_size) + 1) * chunk_size INTO stories_id_end;

            EXECUTE '
                CREATE TABLE ' || target_table_name || ' (

                    PRIMARY KEY (' || base_table_name || '_id),

                    -- Partition by stories_id
                    CONSTRAINT ' || REPLACE(target_table_name, '.', '_') || '_stories_id CHECK (
                        stories_id >= ''' || stories_id_start || '''
                    AND stories_id <  ''' || stories_id_end   || '''),

                    -- Foreign key to stories.stories_id
                    CONSTRAINT ' || REPLACE(target_table_name, '.', '_') || '_stories_id_fkey
                        FOREIGN KEY (stories_id) REFERENCES stories (stories_id) MATCH FULL ON DELETE CASCADE

                ) INHERITS (' || base_table_name || ');
            ';

            -- Update owner
            SELECT u.usename AS owner
            FROM information_schema.tables AS t
                JOIN pg_catalog.pg_class AS c ON t.table_name = c.relname
                JOIN pg_catalog.pg_user AS u ON c.relowner = u.usesysid
            WHERE t.table_name = base_table_name
              AND t.table_schema = 'public'
            INTO target_table_owner;

            EXECUTE 'ALTER TABLE ' || target_table_name || ' OWNER TO ' || target_table_owner || ';';

            -- Add created partition name to the list of returned partition names
            RETURN NEXT target_table_name;

        END IF;

        SELECT partition_stories_id + chunk_size INTO partition_stories_id;
    END LOOP;

    RETURN;

END;
$$
LANGUAGE plpgsql;

-- list of all url or guid identifiers for each story
create table story_urls (
    story_urls_id   bigserial primary key,
    stories_id      int references stories on delete cascade,
    url             varchar(1024) not null
);

create unique index story_urls_url on story_urls ( url, stories_id );
create index stories_story on story_urls ( stories_id );

--
-- Downloads
--

CREATE TYPE download_state AS ENUM (

    -- Download fetch was attempted but led to an error
    'error',

    -- Download is currently being fetched by one of the crawler forks
    'fetching',

    -- Download is waiting for its turn to get fetched
    'pending',

    -- Download was successfully fetched
    'success',

    -- Download was a feed download, and an attempt at parsing it led to an
    -- error (e.g. bad XML syntax)
    'feed_error'

);

CREATE TYPE download_type AS ENUM (

    -- Download is a content download, e.g. a news story
    'content',

    -- Download is a periodic feed download, e.g. RSS / Atom feed
    'feed'

);


CREATE TABLE downloads (
    downloads_id    BIGSERIAL       NOT NULL,
    feeds_id        INT             NOT NULL REFERENCES feeds (feeds_id),
    stories_id      INT             NULL REFERENCES stories (stories_id) ON DELETE CASCADE,
    parent          BIGINT          NULL,
    url             TEXT            NOT NULL,
    host            TEXT            NOT NULL,
    download_time   TIMESTAMP       NOT NULL DEFAULT NOW(),
    type            download_type   NOT NULL,
    state           download_state  NOT NULL,
    path            TEXT            NULL,
    error_message   TEXT            NULL,
    priority        SMALLINT        NOT NULL,
    sequence        SMALLINT        NOT NULL,
    extracted       BOOLEAN         NOT NULL DEFAULT 'f',

    -- Partitions require a composite primary key
    PRIMARY KEY (downloads_id, state, type)

) PARTITION BY LIST (state);

-- Imitate a foreign key by testing if a download with an INSERTed / UPDATEd
-- "downloads_id" exists in "downloads"
--
-- Partitioned tables don't support foreign keys being pointed to them, so this
-- trigger achieves the same referential integrity for tables that point to
-- "downloads".
--
-- Column name from NEW (NEW.<column_name>) that contains the
-- INSERTed / UPDATEd "downloads_id" should be passed as an trigger argument.
CREATE OR REPLACE FUNCTION test_referenced_download_trigger()
RETURNS TRIGGER AS $$
DECLARE
    param_column_name TEXT;
    param_downloads_id BIGINT;
BEGIN

    IF TG_NARGS != 1 THEN
        RAISE EXCEPTION 'Trigger should be called with an column name argument.';
    END IF;

    SELECT TG_ARGV[0] INTO param_column_name;
    SELECT to_json(NEW) ->> param_column_name INTO param_downloads_id;

    -- Might be NULL, e.g. downloads.parent
    IF (param_downloads_id IS NOT NULL) THEN

        IF NOT EXISTS (
            SELECT 1
            FROM downloads
            WHERE downloads_id = param_downloads_id
        ) THEN
            RAISE EXCEPTION 'Referenced download ID % from column "%" does not exist in "downloads".', param_downloads_id, param_column_name;
        END IF;

    END IF;

    RETURN NEW;

END;
$$
LANGUAGE plpgsql;


CREATE INDEX downloads_parent
    ON downloads (parent);

CREATE INDEX downloads_time
    ON downloads (download_time);

CREATE INDEX downloads_feed_download_time
    ON downloads (feeds_id, download_time);

CREATE INDEX downloads_story
    ON downloads (stories_id);


CREATE TABLE downloads_error
    PARTITION OF downloads
    FOR VALUES IN ('error');

CREATE TRIGGER downloads_error_test_referenced_download_trigger
    BEFORE INSERT OR UPDATE ON downloads_error
    FOR EACH ROW
    EXECUTE PROCEDURE test_referenced_download_trigger('parent');


CREATE TABLE downloads_feed_error
    PARTITION OF downloads
    FOR VALUES IN ('feed_error');

CREATE TRIGGER downloads_feed_error_test_referenced_download_trigger
    BEFORE INSERT OR UPDATE ON downloads_feed_error
    FOR EACH ROW
    EXECUTE PROCEDURE test_referenced_download_trigger('parent');


CREATE TABLE downloads_fetching
    PARTITION OF downloads
    FOR VALUES IN ('fetching');

CREATE TRIGGER downloads_fetching_test_referenced_download_trigger
    BEFORE INSERT OR UPDATE ON downloads_fetching
    FOR EACH ROW
    EXECUTE PROCEDURE test_referenced_download_trigger('parent');


CREATE TABLE downloads_pending
    PARTITION OF downloads
    FOR VALUES IN ('pending');

CREATE TRIGGER downloads_pending_test_referenced_download_trigger
    BEFORE INSERT OR UPDATE ON downloads_pending
    FOR EACH ROW
    EXECUTE PROCEDURE test_referenced_download_trigger('parent');


CREATE TABLE downloads_success
    PARTITION OF downloads (
        CONSTRAINT downloads_success_path_not_null
        CHECK (path IS NOT NULL)
    ) FOR VALUES IN ('success')
    PARTITION BY LIST (type);


CREATE TABLE downloads_success_feed
    PARTITION OF downloads_success (
        CONSTRAINT downloads_success_feed_stories_id_null
        CHECK (stories_id IS NULL)
    ) FOR VALUES IN ('feed')
    PARTITION BY RANGE (downloads_id);


CREATE TABLE downloads_success_content
    PARTITION OF downloads_success (
        CONSTRAINT downloads_success_content_stories_id_not_null
        CHECK (stories_id IS NOT NULL)
    ) FOR VALUES IN ('content')
    PARTITION BY RANGE (downloads_id);

-- We need a separate unique index for the "download_texts" foreign key to be
-- able to point to "downloads_success_content" partitions
CREATE UNIQUE INDEX downloads_success_content_downloads_id
    ON downloads_success_content (downloads_id);

CREATE INDEX downloads_success_content_extracted
    ON downloads_success_content (extracted);


CREATE VIEW downloads_media AS
    SELECT
        d.*,
        f.media_id AS _media_id
    FROM
        downloads AS d,
        feeds AS f
    WHERE d.feeds_id = f.feeds_id;

CREATE VIEW downloads_non_media AS
    SELECT d.*
    FROM downloads AS d
    WHERE d.feeds_id IS NULL;

CREATE VIEW downloads_to_be_extracted AS
    SELECT *
    FROM downloads
    WHERE extracted = 'f'
      AND state = 'success'
      AND type = 'content';

CREATE VIEW downloads_in_past_day AS
    SELECT *
    FROM downloads
    WHERE download_time > NOW() - interval '1 day';

CREATE VIEW downloads_with_error_in_past_day AS
    SELECT *
    FROM downloads_in_past_day
    WHERE state = 'error';


--
-- Partitioning tools for tables partitioned by "downloads_id"
--

-- Return partition size for every table that is partitioned by "downloads_id"
CREATE OR REPLACE FUNCTION partition_by_downloads_id_chunk_size()
RETURNS BIGINT AS $$
BEGIN
    RETURN 100 * 1000 * 1000;   -- 100m downloads in each partition
END; $$
LANGUAGE plpgsql IMMUTABLE;


-- Return partition table name for a given base table name and "downloads_id"
CREATE OR REPLACE FUNCTION partition_by_downloads_id_partition_name(
    base_table_name TEXT,
    downloads_id BIGINT
) RETURNS TEXT AS $$
BEGIN

    RETURN partition_name(
        base_table_name := base_table_name,
        chunk_size := partition_by_downloads_id_chunk_size(),
        object_id := downloads_id
    );

END;
$$
LANGUAGE plpgsql IMMUTABLE;

-- Create missing partitions for tables partitioned by "downloads_id", returning
-- a list of created partition tables
CREATE OR REPLACE FUNCTION partition_by_downloads_id_create_partitions(base_table_name TEXT)
RETURNS SETOF TEXT AS
$$
DECLARE
    chunk_size INT;
    max_downloads_id BIGINT;
    partition_downloads_id BIGINT;

    -- Partition table name (e.g. "downloads_success_content_01")
    target_table_name TEXT;

    -- Partition table owner (e.g. "mediaclouduser")
    target_table_owner TEXT;

    -- "downloads_id" chunk lower limit, inclusive (e.g. 30,000,000)
    downloads_id_start BIGINT;

    -- "downloads_id" chunk upper limit, exclusive (e.g. 31,000,000)
    downloads_id_end BIGINT;
BEGIN

    SELECT partition_by_downloads_id_chunk_size() INTO chunk_size;

    -- Create +1 partition for future insertions
    SELECT COALESCE(MAX(downloads_id), 0) + chunk_size FROM downloads INTO max_downloads_id;

    SELECT 1 INTO partition_downloads_id;
    WHILE partition_downloads_id <= max_downloads_id LOOP
        SELECT partition_by_downloads_id_partition_name(
            base_table_name := base_table_name,
            downloads_id := partition_downloads_id
        ) INTO target_table_name;
        IF table_exists(target_table_name) THEN
            RAISE NOTICE 'Partition "%" for download ID % already exists.', target_table_name, partition_downloads_id;
        ELSE
            RAISE NOTICE 'Creating partition "%" for download ID %', target_table_name, partition_downloads_id;

            SELECT (partition_downloads_id / chunk_size) * chunk_size INTO downloads_id_start;
            SELECT ((partition_downloads_id / chunk_size) + 1) * chunk_size INTO downloads_id_end;

            EXECUTE '
                CREATE TABLE ' || target_table_name || '
                    PARTITION OF ' || base_table_name || '
                    FOR VALUES FROM (' || downloads_id_start || ')
                               TO   (' || downloads_id_end   || ');
            ';

            -- Update owner
            SELECT u.usename AS owner
            FROM information_schema.tables AS t
                JOIN pg_catalog.pg_class AS c ON t.table_name = c.relname
                JOIN pg_catalog.pg_user AS u ON c.relowner = u.usesysid
            WHERE t.table_name = base_table_name
              AND t.table_schema = 'public'
            INTO target_table_owner;

            EXECUTE '
                ALTER TABLE ' || target_table_name || '
                    OWNER TO ' || target_table_owner || ';
            ';

            -- Add created partition name to the list of returned partition names
            RETURN NEXT target_table_name;

        END IF;

        SELECT partition_downloads_id + chunk_size INTO partition_downloads_id;
    END LOOP;

    RETURN;

END;
$$
LANGUAGE plpgsql;


-- Create subpartitions of "downloads_success_feed" or "downloads_success_content"
CREATE OR REPLACE FUNCTION downloads_create_subpartitions(base_table_name TEXT)
RETURNS VOID AS
$$
DECLARE
    created_partitions TEXT[];
    partition TEXT;
BEGIN

    created_partitions := ARRAY(SELECT partition_by_downloads_id_create_partitions(base_table_name));

    FOREACH partition IN ARRAY created_partitions LOOP

        RAISE NOTICE 'Altering created partition "%"...', partition;

        EXECUTE '
            CREATE TRIGGER ' || partition || '_test_referenced_download_trigger
                BEFORE INSERT OR UPDATE ON ' || partition || '
                FOR EACH ROW
                EXECUTE PROCEDURE test_referenced_download_trigger(''parent'');
        ';

    END LOOP;

END;
$$
LANGUAGE plpgsql;


-- Create missing "downloads_success_content" partitions
CREATE OR REPLACE FUNCTION downloads_success_content_create_partitions()
RETURNS VOID AS
$$

    SELECT downloads_create_subpartitions('downloads_success_content');

$$
LANGUAGE SQL;

-- Create initial "downloads_success_content" partitions for empty database
SELECT downloads_success_content_create_partitions();


-- Create missing "downloads_success_feed" partitions
CREATE OR REPLACE FUNCTION downloads_success_feed_create_partitions()
RETURNS VOID AS
$$

    SELECT downloads_create_subpartitions('downloads_success_feed');

$$
LANGUAGE SQL;

-- Create initial "downloads_success_feed" partitions for empty database
SELECT downloads_success_feed_create_partitions();


--
-- Raw downloads stored in the database
-- (if the "postgresql" download storage method is enabled)
--
CREATE TABLE raw_downloads (
    raw_downloads_id    BIGSERIAL   PRIMARY KEY,

    -- "downloads_id" from "downloads"
    object_id           BIGINT      NOT NULL,

    raw_data            BYTEA       NOT NULL
);
CREATE UNIQUE INDEX raw_downloads_object_id
    ON raw_downloads (object_id);

-- Don't (attempt to) compress BLOBs in "raw_data" because they're going to be
-- compressed already
ALTER TABLE raw_downloads
    ALTER COLUMN raw_data SET STORAGE EXTERNAL;

CREATE TRIGGER raw_downloads_test_referenced_download_trigger
    BEFORE INSERT OR UPDATE ON raw_downloads
    FOR EACH ROW
    EXECUTE PROCEDURE test_referenced_download_trigger('object_id');


--
-- Feed -> story map
--

-- "Master" table (no indexes, no foreign keys as they'll be ineffective)
CREATE TABLE feeds_stories_map_p (

    -- PRIMARY KEY on master table needed for database handler's primary_key_column() method to work
    feeds_stories_map_p_id    BIGSERIAL   PRIMARY KEY NOT NULL,

    feeds_id                  INT         NOT NULL,
    stories_id                INT         NOT NULL
);

-- Note: "INSERT ... RETURNING *" doesn't work with the trigger, please use
-- "feeds_stories_map" view instead
CREATE OR REPLACE FUNCTION feeds_stories_map_p_insert_trigger()
RETURNS TRIGGER AS $$
DECLARE
    target_table_name TEXT;       -- partition table name (e.g. "feeds_stories_map_01")
BEGIN
    SELECT partition_by_stories_id_partition_name(
        base_table_name := 'feeds_stories_map_p',
        stories_id := NEW.stories_id
    ) INTO target_table_name;
    EXECUTE '
        INSERT INTO ' || target_table_name || '
            SELECT $1.*
        ' USING NEW;
    RETURN NULL;
END;
$$
LANGUAGE plpgsql;

CREATE TRIGGER feeds_stories_map_p_insert_trigger
    BEFORE INSERT ON feeds_stories_map_p
    FOR EACH ROW EXECUTE PROCEDURE feeds_stories_map_p_insert_trigger();


-- Create missing "feeds_stories_map_p" partitions
CREATE OR REPLACE FUNCTION feeds_stories_map_create_partitions()
RETURNS VOID AS
$$
DECLARE
    created_partitions TEXT[];
    partition TEXT;
BEGIN

    created_partitions := ARRAY(SELECT partition_by_stories_id_create_partitions('feeds_stories_map_p'));

    FOREACH partition IN ARRAY created_partitions LOOP

        RAISE NOTICE 'Altering created partition "%"...', partition;

        EXECUTE '
            ALTER TABLE ' || partition || '
                ADD CONSTRAINT ' || REPLACE(partition, '.', '_') || '_feeds_id_fkey
                FOREIGN KEY (feeds_id) REFERENCES feeds (feeds_id) MATCH FULL ON DELETE CASCADE;

            CREATE UNIQUE INDEX ' || partition || '_feeds_id_stories_id
                ON ' || partition || ' (feeds_id, stories_id);

            CREATE INDEX ' || partition || '_stories_id
                ON ' || partition || ' (stories_id);
        ';

    END LOOP;

END;
$$
LANGUAGE plpgsql;

-- Create initial "feeds_stories_map_p" partitions for empty database
SELECT feeds_stories_map_create_partitions();


-- Proxy view to "feeds_stories_map_p" to make RETURNING work
CREATE OR REPLACE VIEW feeds_stories_map AS

    SELECT
        feeds_stories_map_p_id AS feeds_stories_map_id,
        feeds_id,
        stories_id
    FROM feeds_stories_map_p;


-- Make RETURNING work with partitioned tables
-- (https://wiki.postgresql.org/wiki/INSERT_RETURNING_vs_Partitioning)
ALTER VIEW feeds_stories_map
    ALTER COLUMN feeds_stories_map_id
    SET DEFAULT nextval(pg_get_serial_sequence('feeds_stories_map_p', 'feeds_stories_map_p_id'));

-- Prevent the next INSERT from failing
SELECT nextval(pg_get_serial_sequence('feeds_stories_map_p', 'feeds_stories_map_p_id'));


-- Trigger that implements INSERT / UPDATE / DELETE behavior on "feeds_stories_map" view
CREATE OR REPLACE FUNCTION feeds_stories_map_view_insert_update_delete() RETURNS trigger AS $$

BEGIN

    IF (TG_OP = 'INSERT') THEN

        -- By INSERTing into the master table, we're letting triggers choose
        -- the correct partition.
        INSERT INTO feeds_stories_map_p SELECT NEW.*;

        RETURN NEW;

    ELSIF (TG_OP = 'UPDATE') THEN

        UPDATE feeds_stories_map_p
            SET feeds_id = NEW.feeds_id,
                stories_id = NEW.stories_id
            WHERE feeds_id = OLD.feeds_id
              AND stories_id = OLD.stories_id;

        RETURN NEW;

    ELSIF (TG_OP = 'DELETE') THEN

        DELETE FROM feeds_stories_map_p
            WHERE feeds_id = OLD.feeds_id
              AND stories_id = OLD.stories_id;

        -- Return deleted rows
        RETURN OLD;

    ELSE
        RAISE EXCEPTION 'Unconfigured operation: %', TG_OP;

    END IF;

END;
$$ LANGUAGE plpgsql;

CREATE TRIGGER feeds_stories_map_view_insert_update_delete_trigger
    INSTEAD OF INSERT OR UPDATE OR DELETE ON feeds_stories_map
    FOR EACH ROW EXECUTE PROCEDURE feeds_stories_map_view_insert_update_delete();


--
-- Story -> tag map
--

-- "Master" table (no indexes, no foreign keys as they'll be ineffective)
CREATE TABLE stories_tags_map_p (

    -- PRIMARY KEY on master table needed for database handler's
    -- primary_key_column() method to work
    stories_tags_map_p_id   BIGSERIAL   PRIMARY KEY NOT NULL,

    stories_id              INT         NOT NULL,
    tags_id                 INT         NOT NULL
);


-- Create missing "stories_tags_map" partitions
CREATE OR REPLACE FUNCTION stories_tags_map_create_partitions()
RETURNS VOID AS
$$
DECLARE
    created_partitions TEXT[];
    partition TEXT;
BEGIN

    created_partitions := ARRAY(SELECT partition_by_stories_id_create_partitions('stories_tags_map_p'));

    FOREACH partition IN ARRAY created_partitions LOOP

        RAISE NOTICE 'Altering created partition "%"...', partition;

        -- Add extra foreign keys / constraints to the newly created partitions
        EXECUTE '
            ALTER TABLE ' || partition || '

                -- Foreign key to tags.tags_id
                ADD CONSTRAINT ' || REPLACE(partition, '.', '_') || '_tags_id_fkey
                    FOREIGN KEY (tags_id) REFERENCES tags (tags_id) MATCH FULL ON DELETE CASCADE,

                -- Unique duplets
                ADD CONSTRAINT ' || REPLACE(partition, '.', '_') || '_stories_id_tags_id_unique
                    UNIQUE (stories_id, tags_id);
        ';

    END LOOP;

END;
$$
LANGUAGE plpgsql;

-- Create initial "stories_tags_map" partitions for empty database
SELECT stories_tags_map_create_partitions();


-- Upsert row into correct partition
CREATE OR REPLACE FUNCTION stories_tags_map_p_upsert_trigger()
RETURNS TRIGGER AS $$
DECLARE
    target_table_name TEXT;       -- partition table name (e.g. "stories_tags_map_01")
BEGIN
    SELECT partition_by_stories_id_partition_name(
        base_table_name := 'stories_tags_map_p',
        stories_id := NEW.stories_id
    ) INTO target_table_name;
    EXECUTE '
        INSERT INTO ' || target_table_name || '
            SELECT $1.*
        ON CONFLICT (stories_id, tags_id) DO NOTHING
        ' USING NEW;
    RETURN NULL;
END;
$$
LANGUAGE plpgsql;

CREATE TRIGGER stories_tags_map_p_upsert_trigger
    BEFORE INSERT ON stories_tags_map_p
    FOR EACH ROW EXECUTE PROCEDURE stories_tags_map_p_upsert_trigger();


CREATE TRIGGER stories_tags_map_p_insert_solr_import_story
    BEFORE INSERT OR UPDATE OR DELETE ON stories_tags_map_p
    FOR EACH ROW EXECUTE PROCEDURE insert_solr_import_story();


-- Proxy view to "stories_tags_map_p" to make RETURNING work
CREATE OR REPLACE VIEW stories_tags_map AS

    SELECT
        stories_tags_map_p_id AS stories_tags_map_id,
        stories_id,
        tags_id
    FROM stories_tags_map_p;


-- Make RETURNING work with partitioned tables
-- (https://wiki.postgresql.org/wiki/INSERT_RETURNING_vs_Partitioning)
ALTER VIEW stories_tags_map
    ALTER COLUMN stories_tags_map_id
    SET DEFAULT nextval(pg_get_serial_sequence('stories_tags_map_p', 'stories_tags_map_p_id'));

-- Prevent the next INSERT from failing
SELECT nextval(pg_get_serial_sequence('stories_tags_map_p', 'stories_tags_map_p_id'));


-- Trigger that implements INSERT / UPDATE / DELETE behavior on "stories_tags_map" view
CREATE OR REPLACE FUNCTION stories_tags_map_view_insert_update_delete() RETURNS trigger AS $$
BEGIN

    IF (TG_OP = 'INSERT') THEN

        -- By INSERTing into the master table, we're letting triggers choose
        -- the correct partition.
        INSERT INTO stories_tags_map_p SELECT NEW.*;

        RETURN NEW;

    ELSIF (TG_OP = 'UPDATE') THEN

        UPDATE stories_tags_map_p
            SET stories_id = NEW.stories_id,
                tags_id = NEW.tags_id
            WHERE stories_id = OLD.stories_id
              AND tags_id = OLD.tags_id;

        RETURN NEW;

    ELSIF (TG_OP = 'DELETE') THEN

        DELETE FROM stories_tags_map_p
            WHERE stories_id = OLD.stories_id
              AND tags_id = OLD.tags_id;

        -- Return deleted rows
        RETURN OLD;

    ELSE
        RAISE EXCEPTION 'Unconfigured operation: %', TG_OP;

    END IF;

END;
$$ LANGUAGE plpgsql;

CREATE TRIGGER stories_tags_map_view_insert_update_delete
    INSTEAD OF INSERT OR UPDATE OR DELETE ON stories_tags_map
    FOR EACH ROW EXECUTE PROCEDURE stories_tags_map_view_insert_update_delete();

create table queued_downloads (
    queued_downloads_id bigserial   primary key,
    downloads_id        bigint      not null
);

create unique index queued_downloads_download on queued_downloads(downloads_id);

-- do this as a plpgsql function because it wraps it in the necessary transaction without
-- having to know whether the calling context is in a transaction
create function pop_queued_download() returns bigint as $$

declare

    pop_downloads_id bigint;

begin

    select into pop_downloads_id downloads_id
        from queued_downloads
        order by downloads_id desc
        limit 1 for
        update skip locked;

    delete from queued_downloads where downloads_id = pop_downloads_id;

    return pop_downloads_id;
end;

$$ language plpgsql;

-- efficiently query downloads_pending for the latest downloads_id per host.  postgres is not able to do this through
-- its normal query planning (it just does an index scan of the whole index).  this turns a query that 
-- takes ~22 seconds for a 100 million row table into one that takes ~0.25 seconds
create or replace function get_downloads_for_queue() returns table(downloads_id bigint) as $$
declare
    pending_host record;
begin
    -- quick temp copy without dead row issues for querying in loop body below
    create temporary table qd on commit drop as select * from queued_downloads;

    create temporary table pending_downloads (downloads_id bigint) on commit drop;
    for pending_host in
            WITH RECURSIVE t AS (
               (SELECT host FROM downloads_pending ORDER BY host LIMIT 1)
               UNION ALL
               SELECT (SELECT host FROM downloads_pending WHERE host > t.host ORDER BY host LIMIT 1)
               FROM t
               WHERE t.host IS NOT NULL
               )
            SELECT host FROM t WHERE host IS NOT NULL
        loop
            insert into pending_downloads
                select dp.downloads_id
                    from downloads_pending dp
                        left join qd on ( dp.downloads_id = qd.downloads_id )
                    where 
                        host = pending_host.host and
                        qd.downloads_id is null
                    order by priority, downloads_id desc nulls last
                    limit 1;
        end loop;

    return query select pd.downloads_id from pending_downloads pd;
 end;

$$ language plpgsql;

--
-- Extracted plain text from every download
--

-- Non-partitioned table
CREATE TABLE download_texts_np (
    download_texts_np_id    SERIAL  PRIMARY KEY,
    downloads_id            INT     NOT NULL,
    download_text           TEXT    NOT NULL,
    download_text_length    INT     NOT NULL
);

CREATE UNIQUE INDEX download_texts_np_downloads_id_index
    ON download_texts_np (downloads_id);

-- Temporary index to be used on JOINs with "downloads" with BIGINT primary key
CREATE UNIQUE INDEX download_texts_np_downloads_id_bigint_index
    ON download_texts_np (to_bigint(downloads_id));

ALTER TABLE download_texts_np
    ADD CONSTRAINT download_texts_np_length_is_correct
    CHECK (length(download_text) = download_text_length);

CREATE TRIGGER download_texts_np_test_referenced_download_trigger
    BEFORE INSERT OR UPDATE ON download_texts_np
    FOR EACH ROW
    EXECUTE PROCEDURE test_referenced_download_trigger('downloads_id');


-- Partitioned table
CREATE TABLE download_texts_p (
    download_texts_p_id     BIGSERIAL   NOT NULL,
    downloads_id            BIGINT      NOT NULL,
    download_text           TEXT        NOT NULL,
    download_text_length    INT         NOT NULL,

    -- Partitions require a composite primary key
    PRIMARY KEY (download_texts_p_id, downloads_id)

) PARTITION BY RANGE (downloads_id);

CREATE UNIQUE INDEX download_texts_p_downloads_id
    ON download_texts_p (downloads_id);

ALTER TABLE download_texts_p
    ADD CONSTRAINT download_texts_p_length_is_correct
    CHECK (length(download_text) = download_text_length);


-- Create missing "download_texts_p" partitions
CREATE OR REPLACE FUNCTION download_texts_p_create_partitions()
RETURNS VOID AS
$$
DECLARE
    created_partitions TEXT[];
    partition TEXT;
BEGIN

    created_partitions := ARRAY(SELECT partition_by_downloads_id_create_partitions('download_texts_p'));

    FOREACH partition IN ARRAY created_partitions LOOP

        RAISE NOTICE 'Adding foreign key to created partition "%"...', partition;
        EXECUTE '
            ALTER TABLE ' || partition || '
                ADD CONSTRAINT ' || partition || '_downloads_id_fkey
                FOREIGN KEY (downloads_id)
                REFERENCES ' || REPLACE(partition, 'download_texts_p', 'downloads_success_content') || ' (downloads_id)
                ON DELETE CASCADE;
        ';

        RAISE NOTICE 'Adding trigger to created partition "%"...', partition;
        EXECUTE '
            CREATE TRIGGER ' || partition || '_test_referenced_download_trigger
                BEFORE INSERT OR UPDATE ON ' || partition || '
                FOR EACH ROW
                EXECUTE PROCEDURE test_referenced_download_trigger(''downloads_id'');
        ';

    END LOOP;

END;
$$
LANGUAGE plpgsql;

-- Create initial "download_texts_p" partitions for empty database
SELECT download_texts_p_create_partitions();


-- Make partitioned table's "download_texts_id" sequence start from where
-- non-partitioned table's sequence left off
SELECT setval(
    pg_get_serial_sequence('download_texts_p', 'download_texts_p_id'),
    COALESCE(MAX(download_texts_np_id), 1), MAX(download_texts_np_id) IS NOT NULL
) FROM download_texts_np;


-- Proxy view to join partitioned and non-partitioned "download_texts" tables
CREATE OR REPLACE VIEW download_texts AS

    -- Non-partitioned table
    SELECT
        download_texts_np_id::bigint AS download_texts_id,
        downloads_id::bigint,
        download_text,
        download_text_length
    FROM download_texts_np

    UNION ALL

    -- Partitioned table
    SELECT
        download_texts_p_id AS download_texts_id,
        downloads_id,
        download_text,
        download_text_length
    FROM download_texts_p;

-- Make RETURNING work with partitioned tables
-- (https://wiki.postgresql.org/wiki/INSERT_RETURNING_vs_Partitioning)
ALTER VIEW download_texts
    ALTER COLUMN download_texts_id
    SET DEFAULT nextval(pg_get_serial_sequence('download_texts_p', 'download_texts_p_id'));

-- Prevent the next INSERT from failing
SELECT nextval(pg_get_serial_sequence('download_texts_p', 'download_texts_p_id'));


-- Trigger that implements INSERT / UPDATE / DELETE behavior on "download_texts" view
CREATE OR REPLACE FUNCTION download_texts_view_insert_update_delete() RETURNS trigger AS $$
BEGIN

    IF (TG_OP = 'INSERT') THEN

        -- New rows go into the partitioned table only
        INSERT INTO download_texts_p (
            download_texts_p_id,
            downloads_id,
            download_text,
            download_text_length
        ) SELECT
            NEW.download_texts_id,
            NEW.downloads_id,
            NEW.download_text,
            NEW.download_text_length;

        RETURN NEW;

    ELSIF (TG_OP = 'UPDATE') THEN

        -- Update both tables as one of them will have the row
        UPDATE download_texts_np SET
            download_texts_np_id = NEW.download_texts_id,
            downloads_id = NEW.downloads_id,
            download_text = NEW.download_text,
            download_text_length = NEW.download_text_length
        WHERE download_texts_np_id = OLD.download_texts_id;

        UPDATE download_texts_p SET
            download_texts_p_id = NEW.download_texts_id,
            downloads_id = NEW.downloads_id,
            download_text = NEW.download_text,
            download_text_length = NEW.download_text_length
        WHERE download_texts_p_id = OLD.download_texts_id;

        RETURN NEW;

    ELSIF (TG_OP = 'DELETE') THEN

        -- Delete from both tables as one of them will have the row
        DELETE FROM download_texts_np
            WHERE download_texts_np_id = OLD.download_texts_id;

        DELETE FROM download_texts_p
            WHERE download_texts_p_id = OLD.download_texts_id;

        -- Return deleted rows
        RETURN OLD;

    ELSE
        RAISE EXCEPTION 'Unconfigured operation: %', TG_OP;

    END IF;

END;
$$ LANGUAGE plpgsql;

CREATE TRIGGER download_texts_view_insert_update_delete_trigger
    INSTEAD OF INSERT OR UPDATE OR DELETE ON download_texts
    FOR EACH ROW EXECUTE PROCEDURE download_texts_view_insert_update_delete();


--
-- Move a chunk of download texts from a non-partitioned "download_texts_np" to a
-- partitioned "download_texts_p".
--
-- Expects starting and ending "download_texts_id" instead of a chunk size in order
-- to avoid index bloat that would happen when reading rows in sequential
-- chunks.
--
-- Returns number of rows that were moved.
--
-- Call this repeatedly to migrate all the data to the partitioned table.
CREATE OR REPLACE FUNCTION move_chunk_of_nonpartitioned_download_texts_to_partitions(
    start_download_texts_id INT,
    end_download_texts_id INT
)
RETURNS INT AS $$

DECLARE
    moved_row_count INT;

BEGIN

    IF NOT (start_download_texts_id < end_download_texts_id) THEN
        RAISE EXCEPTION '"end_download_texts_id" must be bigger than "start_download_texts_id".';
    END IF;


    PERFORM pid
    FROM pg_stat_activity, LATERAL pg_cancel_backend(pid) f
    WHERE backend_type = 'autovacuum worker'
      AND query ~ 'download_texts';

    RAISE NOTICE
        'Moving download texts of download_texts_id BETWEEN % AND % to the partitioned table...',
        start_download_texts_id, end_download_texts_id;

    -- Fetch and delete download texts within bounds
    WITH deleted_rows AS (
        DELETE FROM download_texts_np
        WHERE download_texts_np_id BETWEEN start_download_texts_id AND end_download_texts_id
        RETURNING download_texts_np.*
    )

    -- Insert rows to the partitioned table
    INSERT INTO download_texts_p (
        download_texts_p_id,
        downloads_id,
        download_text,
        download_text_length
    )
    SELECT
        download_texts_np_id,
        downloads_id,
        download_text,
        download_text_length
    FROM deleted_rows;

    GET DIAGNOSTICS moved_row_count = ROW_COUNT;

    RAISE NOTICE
        'Done moving download texts of download_texts_id BETWEEN % AND % to the partitioned table, moved % rows.',
        start_download_texts_id, end_download_texts_id, moved_row_count;

    RETURN moved_row_count;

END;
$$
LANGUAGE plpgsql;


--
-- Individual sentences of every story
--

-- "Master" table (no indexes, no foreign keys as they'll be ineffective)
CREATE TABLE story_sentences_p (
    story_sentences_p_id    BIGSERIAL   PRIMARY KEY NOT NULL,
    stories_id              INT         NOT NULL,
    sentence_number         INT         NOT NULL,
    sentence                TEXT        NOT NULL,
    media_id                INT         NOT NULL,
    publish_date            TIMESTAMP   NOT NULL,

    -- 2- or 3-character ISO 690 language code; empty if unknown, NULL if unset
    language                VARCHAR(3)  NULL,

    -- Set to 'true' for every sentence for which a duplicate sentence was
    -- found in a future story (even though that duplicate sentence wasn't
    -- added to the table)
    --
    -- "We only use is_dup in the topic spidering, but I think it is critical
    -- there. It is there because the first time I tried to run a spider on a
    -- broadly popular topic, it was unusable because of the amount of
    -- irrelevant content. When I dug in, I found that stories were getting
    -- included because of matches on boilerplate content that was getting
    -- duped out of most stories but not the first time it appeared. So I added
    -- the check to remove stories that match on a dup sentence, even if it is
    -- the dup sentence, and things cleaned up."
    is_dup                   BOOLEAN    NULL
);


-- Note: "INSERT ... RETURNING *" doesn't work with the trigger, please use
-- "story_sentences" view instead
CREATE OR REPLACE FUNCTION story_sentences_p_insert_trigger()
RETURNS TRIGGER AS $$
DECLARE
    target_table_name TEXT;       -- partition table name (e.g. "stories_tags_map_01")
BEGIN
    SELECT partition_by_stories_id_partition_name(
        base_table_name := 'story_sentences_p',
        stories_id := NEW.stories_id
    ) INTO target_table_name;
    EXECUTE '
        INSERT INTO ' || target_table_name || '
            SELECT $1.*
        ' USING NEW;
    RETURN NULL;
END;
$$
LANGUAGE plpgsql;

CREATE TRIGGER story_sentences_p_insert_trigger
    BEFORE INSERT ON story_sentences_p
    FOR EACH ROW EXECUTE PROCEDURE story_sentences_p_insert_trigger();


-- Create missing "story_sentences_p" partitions
CREATE OR REPLACE FUNCTION story_sentences_create_partitions()
RETURNS VOID AS
$$
DECLARE
    created_partitions TEXT[];
    partition TEXT;
BEGIN

    created_partitions := ARRAY(SELECT partition_by_stories_id_create_partitions('story_sentences_p'));

    FOREACH partition IN ARRAY created_partitions LOOP

        RAISE NOTICE 'Altering created partition "%"...', partition;

        EXECUTE '
            ALTER TABLE ' || partition || '
                ADD CONSTRAINT ' || REPLACE(partition, '.', '_') || '_media_id_fkey
                FOREIGN KEY (media_id) REFERENCES media (media_id) MATCH FULL ON DELETE CASCADE;

            CREATE UNIQUE INDEX ' || partition || '_stories_id_sentence_number
                ON ' || partition || ' (stories_id, sentence_number);

            CREATE INDEX ' || partition || '_sentence_media_week
                ON ' || partition || ' (half_md5(sentence), media_id, week_start_date(publish_date::date));
        ';

    END LOOP;

END;
$$
LANGUAGE plpgsql;

-- Create initial "story_sentences_p" partitions for empty database
SELECT story_sentences_create_partitions();


-- Proxy view to "story_sentences_p" to make RETURNING work
CREATE OR REPLACE VIEW story_sentences AS

    SELECT
        story_sentences_p_id AS story_sentences_id,
        stories_id,
        sentence_number,
        sentence,
        media_id,
        publish_date,
        language,
        is_dup
    FROM story_sentences_p;


-- Make RETURNING work with partitioned tables
-- (https://wiki.postgresql.org/wiki/INSERT_RETURNING_vs_Partitioning)
ALTER VIEW story_sentences
    ALTER COLUMN story_sentences_id
    SET DEFAULT nextval(pg_get_serial_sequence('story_sentences_p', 'story_sentences_p_id'));

-- Prevent the next INSERT from failing
SELECT nextval(pg_get_serial_sequence('story_sentences_p', 'story_sentences_p_id'));


-- Trigger that implements INSERT / UPDATE / DELETE behavior on "story_sentences" view
CREATE OR REPLACE FUNCTION story_sentences_view_insert_update_delete() RETURNS trigger AS $$
BEGIN

    IF (TG_OP = 'INSERT') THEN

        -- By INSERTing into the master table, we're letting triggers choose
        -- the correct partition.
        INSERT INTO story_sentences_p SELECT NEW.*;

        RETURN NEW;

    ELSIF (TG_OP = 'UPDATE') THEN

        UPDATE story_sentences_p
            SET stories_id = NEW.stories_id,
                sentence_number = NEW.sentence_number,
                sentence = NEW.sentence,
                media_id = NEW.media_id,
                publish_date = NEW.publish_date,
                language = NEW.language,
                is_dup = NEW.is_dup
            WHERE stories_id = OLD.stories_id
              AND sentence_number = OLD.sentence_number;

        RETURN NEW;

    ELSIF (TG_OP = 'DELETE') THEN

        DELETE FROM story_sentences_p
            WHERE stories_id = OLD.stories_id
              AND sentence_number = OLD.sentence_number;

        -- Return deleted rows
        RETURN OLD;

    ELSE
        RAISE EXCEPTION 'Unconfigured operation: %', TG_OP;

    END IF;

END;
$$ LANGUAGE plpgsql;

CREATE TRIGGER story_sentences_view_insert_update_delete_trigger
    INSTEAD OF INSERT OR UPDATE OR DELETE ON story_sentences
    FOR EACH ROW EXECUTE PROCEDURE story_sentences_view_insert_update_delete();


-- update media stats table for new story. create the media / day row if needed.
CREATE OR REPLACE FUNCTION insert_story_media_stats() RETURNS trigger AS $$
BEGIN

    INSERT INTO media_stats ( media_id, num_stories, num_sentences, stat_date )
        SELECT NEW.media_id, 0, 0, date_trunc( 'day', NEW.publish_date )
        WHERE NOT EXISTS (
            SELECT 1
            FROM media_stats
            WHERE media_id = NEW.media_id
              AND stat_date = date_trunc( 'day', NEW.publish_date )
        );

    UPDATE media_stats
    SET num_stories = num_stories + 1
    WHERE media_id = NEW.media_id
      AND stat_date = date_trunc( 'day', NEW.publish_date );

    RETURN NEW;

END;

$$ LANGUAGE plpgsql;


create trigger stories_insert_story_media_stats after insert
    on stories for each row execute procedure insert_story_media_stats();


-- update media stats and story_sentences tables for updated story date
CREATE FUNCTION update_story_media_stats() RETURNS trigger AS $$

DECLARE
    new_date DATE;
    old_date DATE;

BEGIN

    SELECT date_trunc( 'day', NEW.publish_date ) INTO new_date;
    SELECT date_trunc( 'day', OLD.publish_date ) INTO old_date;

    IF ( new_date != old_date ) THEN

        UPDATE media_stats
        SET num_stories = num_stories - 1
        WHERE media_id = NEW.media_id
          AND stat_date = old_date;

        INSERT INTO media_stats ( media_id, num_stories, num_sentences, stat_date )
            SELECT NEW.media_id, 0, 0, date_trunc( 'day', NEW.publish_date )
            WHERE NOT EXISTS (
                SELECT 1
                FROM media_stats
                WHERE media_id = NEW.media_id
                  AND stat_date = date_trunc( 'day', NEW.publish_date )
            );

        UPDATE media_stats
        SET num_stories = num_stories + 1
        WHERE media_id = NEW.media_id
          AND stat_date = new_date;

        UPDATE story_sentences
        SET publish_date = new_date
        WHERE stories_id = OLD.stories_id;

    END IF;

    RETURN NEW;
END;

$$ LANGUAGE plpgsql;


create trigger stories_update_story_media_stats after update
    on stories for each row execute procedure update_story_media_stats();


-- update media stats table for deleted story
CREATE FUNCTION delete_story_media_stats() RETURNS trigger AS $$
BEGIN

    UPDATE media_stats
    SET num_stories = num_stories - 1
    WHERE media_id = OLD.media_id
      AND stat_date = date_trunc( 'day', OLD.publish_date );

    RETURN NEW;

END;
$$ LANGUAGE plpgsql;


create trigger story_delete_story_media_stats after delete
    on stories for each row execute procedure delete_story_media_stats();

create table solr_imports (
    solr_imports_id     serial primary key,
    import_date         timestamp not null,
    full_import         boolean not null default false,
    num_stories         bigint
);

create index solr_imports_date on solr_imports ( import_date );

-- Extra stories to import into
create table solr_import_stories (
    stories_id          int not null references stories on delete cascade
);
create index solr_import_stories_story on solr_import_stories ( stories_id );

-- log of all stories import into solr, with the import date
create table solr_imported_stories (
    stories_id          int not null references stories on delete cascade,
    import_date         timestamp not null
);

create index solr_imported_stories_story on solr_imported_stories ( stories_id );
create index solr_imported_stories_day on solr_imported_stories ( date_trunc( 'day', import_date ) );

create type topics_job_queue_type AS ENUM ( 'mc', 'public' );
create type topic_platform_type AS enum ( 'web', 'twitter' );

create table topics (
    topics_id        serial primary key,
    name                    varchar(1024) not null,
    pattern                 text not null,
    solr_seed_query         text not null,
    solr_seed_query_run     boolean not null default false,
    description             text not null,
    media_type_tag_sets_id  int references tag_sets,
    max_iterations          int not null default 15,
    state                   text not null default 'created but not queued',
    message                 text null,
    is_public               boolean not null default false,
    is_logogram             boolean not null default false,
    start_date              date not null,
    end_date                date not null,

    -- platform that topic is analyzing
    platform                topic_platform_type not null default 'web',

    -- job queue to use for spider and snapshot jobs for this topic
    job_queue               topics_job_queue_type not null,

    -- max stories allowed in the topic
    max_stories             int not null,

    -- if false, we should refuse to spider this topic because the use has not confirmed the new story query syntax
    is_story_index_ready     boolean not null default true

);

create unique index topics_name on topics( name );
create unique index topics_media_type_tag_set on topics( media_type_tag_sets_id );

create type topic_source_type AS enum ( 'mediacloud', 'crimson_hexagon', 'archive_org' );

create table topic_seed_queries (
    topic_seed_queries_id   serial primary key,
    topics_id               int not null references topics on delete cascade,
    source                  topic_source_type not null,
    platform                topic_platform_type not null,
    query                   text,
    imported_date           timestamp
);

create index topic_seed_queries_topic on topic_seed_queries( topics_id );

create table topic_dates (
    topic_dates_id    serial primary key,
    topics_id        int not null references topics on delete cascade,
    start_date              date not null,
    end_date                date not null,
    boundary                boolean not null default 'false'
);

create table topics_media_map (
    topics_id       int not null references topics on delete cascade,
    media_id        int not null references media on delete cascade
);

create index topics_media_map_topic on topics_media_map ( topics_id );

create table topics_media_tags_map (
    topics_id       int not null references topics on delete cascade,
    tags_id         int not null references tags on delete cascade
);

create index topics_media_tags_map_topic on topics_media_tags_map ( topics_id );

create table topic_media_codes (
    topics_id        int not null references topics on delete cascade,
    media_id                int not null references media on delete cascade,
    code_type               text,
    code                    text
);

create table topic_merged_stories_map (
    source_stories_id       int not null references stories on delete cascade,
    target_stories_id       int not null references stories on delete cascade
);

create index topic_merged_stories_map_source on topic_merged_stories_map ( source_stories_id );
create index topic_merged_stories_map_story on topic_merged_stories_map ( target_stories_id );

-- track self liks and all links for a given domain within a given topic
create table topic_domains (
    topic_domains_id        serial primary key,
    topics_id               int not null,
    domain                  text not null,
    self_links              int not null default 0
);

create unique index topic_domains_domain on topic_domains (topics_id, md5(domain));


create table topic_stories (
    topic_stories_id          serial primary key,
    topics_id                int not null references topics on delete cascade,
    stories_id                      int not null references stories on delete cascade,
    link_mined                      boolean default 'f',
    iteration                       int default 0,
    link_weight                     real,
    redirect_url                    text,
    valid_foreign_rss_story         boolean default false,
    link_mine_error                 text
);

create unique index topic_stories_sc on topic_stories ( stories_id, topics_id );
create index topic_stories_topic on topic_stories( topics_id );

-- topic links for which the http request failed
create table topic_dead_links (
    topic_dead_links_id   serial primary key,
    topics_id            int not null,
    stories_id                  int,
    url                         text not null
);

-- no foreign key constraints on topics_id and stories_id because
--   we have the combined foreign key constraint pointing to topic_stories
--   below
create table topic_links (
    topic_links_id        serial primary key,
    topics_id            int not null,
    stories_id                  int not null,
    url                         text not null,
    redirect_url                text,
    ref_stories_id              int references stories on delete cascade,
    link_spidered               boolean default 'f'
);

alter table topic_links add constraint topic_links_topic_story_stories_id
    foreign key ( stories_id, topics_id ) references topic_stories ( stories_id, topics_id )
    on delete cascade;

create unique index topic_links_scr on topic_links ( stories_id, topics_id, ref_stories_id );
create index topic_links_topic on topic_links ( topics_id );
create index topic_links_ref_story on topic_links ( ref_stories_id );

CREATE VIEW topic_links_cross_media AS
    SELECT s.stories_id,
           sm.name AS media_name,
           r.stories_id AS ref_stories_id,
           rm.name AS ref_media_name,
           cl.url AS url,
           cs.topics_id,
           cl.topic_links_id
    FROM media sm,
         media rm,
         topic_links cl,
         stories s,
         stories r,
         topic_stories cs
    WHERE cl.ref_stories_id != cl.stories_id
      AND s.stories_id = cl.stories_id
      AND cl.ref_stories_id = r.stories_id
      AND s.media_id != r.media_id
      AND sm.media_id = s.media_id
      AND rm.media_id = r.media_id
      AND cs.stories_id = cl.ref_stories_id
      AND cs.topics_id = cl.topics_id;

create table topic_seed_urls (
    topic_seed_urls_id        serial primary key,
    topics_id                int not null references topics on delete cascade,
    url                             text,
    source                          text,
    stories_id                      int references stories on delete cascade,
    processed                       boolean not null default false,
    assume_match                    boolean not null default false,
    content                         text,
    guid                            text,
    title                           text,
    publish_date                    text
);

create index topic_seed_urls_topic on topic_seed_urls( topics_id );
create index topic_seed_urls_url on topic_seed_urls( url );
create index topic_seed_urls_story on topic_seed_urls ( stories_id );

create table topic_fetch_urls(
    topic_fetch_urls_id         bigserial primary key,
    topics_id                   int not null references topics on delete cascade,
    url                         text not null,
    code                        int,
    fetch_date                  timestamp,
    state                       text not null,
    message                     text,
    stories_id                  int references stories on delete cascade,
    assume_match                boolean not null default false,
    topic_links_id              int references topic_links on delete cascade
);

create index topic_fetch_urls_pending on topic_fetch_urls(topics_id) where state = 'pending';
create index topic_fetch_urls_url on topic_fetch_urls(md5(url));
create index topic_fetch_urls_link on topic_fetch_urls(topic_links_id);

create table topic_ignore_redirects (
    topic_ignore_redirects_id     serial primary key,
    url                                 varchar( 1024 )
);

create index topic_ignore_redirects_url on topic_ignore_redirects ( url );

create type bot_policy_type AS ENUM ( 'all', 'no bots', 'only bots');

create table snapshots (
    snapshots_id            serial primary key,
    topics_id               int not null references topics on delete cascade,
    snapshot_date           timestamp not null,
    start_date              timestamp not null,
    end_date                timestamp not null,
    note                    text,
    state                   text not null default 'queued',
    message                 text null,
    searchable              boolean not null default false,
    bot_policy              bot_policy_type null
);

create index snapshots_topic on snapshots ( topics_id );

create type snap_period_type AS ENUM ( 'overall', 'weekly', 'monthly', 'custom' );

create type focal_technique_type as enum ( 'Boolean Query' );

create table focal_set_definitions (
    focal_set_definitions_id    serial primary key,
    topics_id                   int not null references topics on delete cascade,
    name                        text not null,
    description                 text null,
    focal_technique             focal_technique_type not null
);

create unique index focal_set_definitions_topic_name on focal_set_definitions ( topics_id, name );

create table focus_definitions (
    focus_definitions_id        serial primary key,
    focal_set_definitions_id    int not null references focal_set_definitions on delete cascade,
    name                        text not null,
    description                 text null,
    arguments                   json not null
);

create unique index focus_definition_set_name on focus_definitions ( focal_set_definitions_id, name );

create table focal_sets (
    focal_sets_id               serial primary key,
    snapshots_id                int not null references snapshots,
    name                        text not null,
    description                 text null,
    focal_technique             focal_technique_type not null
);

create unique index focal_set_snapshot on focal_sets ( snapshots_id, name );

create table foci (
    foci_id                     serial primary key,
    focal_sets_id               int not null references focal_sets on delete cascade,
    name                        text not null,
    description                 text null,
    arguments                   json not null
);

create unique index foci_set_name on foci ( focal_sets_id, name );


-- individual timespans within a snapshot
create table timespans (
    timespans_id serial primary key,
    snapshots_id            int not null references snapshots on delete cascade,
    foci_id     int null references foci,
    start_date                      timestamp not null,
    end_date                        timestamp not null,
    period                          snap_period_type not null,
    model_r2_mean                   float,
    model_r2_stddev                 float,
    model_num_media                 int,
    story_count                     int not null,
    story_link_count                int not null,
    medium_count                    int not null,
    medium_link_count               int not null,
    tweet_count                     int not null,

    tags_id                         int references tags -- keep on cascade to avoid accidental deletion
);

create index timespans_snapshot on timespans ( snapshots_id );
create unique index timespans_unique on timespans ( snapshots_id, foci_id, start_date, end_date, period );

create table timespan_files (
    timespan_files_id                   serial primary key,
    timespans_id int not null references timespans on delete cascade,
    file_name                       text,
    file_content                    text
);

create index timespan_files_timespan on timespan_files ( timespans_id );

create table snap_files (
    snap_files_id                     serial primary key,
    snapshots_id            int not null references snapshots on delete cascade,
    file_name                       text,
    file_content                    text
);

create index snap_files_cd on snap_files ( snapshots_id );


-- schema to hold the various snapshot snapshot tables
CREATE SCHEMA snap;


CREATE OR REPLACE LANGUAGE plpgsql;

CREATE EXTENSION IF NOT EXISTS pg_trgm;
CREATE EXTENSION IF NOT EXISTS pgcrypto;
CREATE EXTENSION IF NOT EXISTS citext;


-- create a table for each of these tables to hold a snapshot of stories relevant
-- to a topic for each snapshot for that topic
create table snap.stories (
    snapshots_id        int             not null references snapshots on delete cascade,
    stories_id                  int,
    media_id                    int             not null,
    url                         varchar(1024)   not null,
    guid                        varchar(1024)   not null,
    title                       text            not null,
    publish_date                timestamp       not null,
    collect_date                timestamp       not null,
    full_text_rss               boolean         not null default 'f',
    language                    varchar(3)      null   -- 2- or 3-character ISO 690 language code; empty if unknown, NULL if unset
);
create index stories_id on snap.stories ( snapshots_id, stories_id );

-- stats for various externally dervied statistics about a story.
create table story_statistics (
    story_statistics_id         serial      primary key,
    stories_id                  int         not null references stories on delete cascade,

    facebook_share_count        int         null,
    facebook_comment_count      int         null,
    facebook_api_collect_date   timestamp   null,
    facebook_api_error          text        null
);

create unique index story_statistics_story on story_statistics ( stories_id );


-- stats for deprecated Twitter share counts
create table story_statistics_twitter (
    story_statistics_id         serial      primary key,
    stories_id                  int         not null references stories on delete cascade,

    twitter_url_tweet_count     int         null,
    twitter_api_collect_date    timestamp   null,
    twitter_api_error           text        null
);

create unique index story_statistics_twitter_story on story_statistics_twitter ( stories_id );


create table snap.topic_stories (
    snapshots_id            int not null references snapshots on delete cascade,
    topic_stories_id          int,
    topics_id                int not null,
    stories_id                      int not null,
    link_mined                      boolean,
    iteration                       int,
    link_weight                     real,
    redirect_url                    text,
    valid_foreign_rss_story         boolean
);
create index topic_stories_id on snap.topic_stories ( snapshots_id, stories_id );

create table snap.topic_links_cross_media (
    snapshots_id        int not null references snapshots on delete cascade,
    topic_links_id        int,
    topics_id            int not null,
    stories_id                  int not null,
    url                         text not null,
    ref_stories_id              int
);
create index topic_links_story on snap.topic_links_cross_media ( snapshots_id, stories_id );
create index topic_links_ref on snap.topic_links_cross_media ( snapshots_id, ref_stories_id );

create table snap.topic_media_codes (
    snapshots_id    int not null references snapshots on delete cascade,
    topics_id        int not null,
    media_id                int not null,
    code_type               text,
    code                    text
);
create index topic_media_codes_medium on snap.topic_media_codes ( snapshots_id, media_id );

create table snap.media (
    snapshots_id    int not null references snapshots on delete cascade,
    media_id                int,
    url                     varchar(1024)   not null,
    name                    varchar(128)    not null,
    full_text_rss           boolean,
    foreign_rss_links       boolean         not null default( false ),
    dup_media_id            int             null,
    is_not_dup              boolean         null
);
create index media_id on snap.media ( snapshots_id, media_id );

create table snap.media_tags_map (
    snapshots_id    int not null    references snapshots on delete cascade,
    media_tags_map_id       int,
    media_id                int             not null,
    tags_id                 int             not null
);
create index media_tags_map_medium on snap.media_tags_map ( snapshots_id, media_id );
create index media_tags_map_tag on snap.media_tags_map ( snapshots_id, tags_id );

create table snap.stories_tags_map
(
    snapshots_id    int not null    references snapshots on delete cascade,
    stories_tags_map_id     int,
    stories_id              int,
    tags_id                 int
);
create index stories_tags_map_story on snap.stories_tags_map ( snapshots_id, stories_id );
create index stories_tags_map_tag on snap.stories_tags_map ( snapshots_id, tags_id );

create table snap.tags (
    snapshots_id    int not null    references snapshots on delete cascade,
    tags_id                 int,
    tag_sets_id             int,
    tag                     varchar(512),
    label                   text,
    description             text
);
create index tags_id on snap.tags ( snapshots_id, tags_id );

create table snap.tag_sets (
    snapshots_id    int not null    references snapshots on delete cascade,
    tag_sets_id             int,
    name                    varchar(512),
    label                   text,
    description             text
);
create index tag_sets_id on snap.tag_sets ( snapshots_id, tag_sets_id );

-- story -> story links within a timespan
create table snap.story_links (
    timespans_id         int not null
                                            references timespans on delete cascade,
    source_stories_id                       int not null,
    ref_stories_id                          int not null
);

-- TODO: add complex foreign key to check that *_stories_id exist for the snapshot stories snapshot
create index story_links_source on snap.story_links( timespans_id, source_stories_id );
create index story_links_ref on snap.story_links( timespans_id, ref_stories_id );

-- link counts for stories within a timespan
create table snap.story_link_counts (
    timespans_id         int not null
                                            references timespans on delete cascade,
    stories_id                              int not null,
    media_inlink_count                      int not null,
    inlink_count                            int not null,
    outlink_count                           int not null,

    facebook_share_count                    int null,

    simple_tweet_count                      int null
);

-- TODO: add complex foreign key to check that stories_id exists for the snapshot stories snapshot
create index story_link_counts_ts on snap.story_link_counts ( timespans_id, stories_id );
create index story_link_counts_story on snap.story_link_counts ( stories_id );

-- links counts for media within a timespan
create table snap.medium_link_counts (
    timespans_id int not null
                                    references timespans on delete cascade,
    media_id                        int not null,
    sum_media_inlink_count          int not null,
    media_inlink_count              int not null,
    inlink_count                    int not null,
    outlink_count                   int not null,
    story_count                     int not null,

    facebook_share_count            int null,

    simple_tweet_count              int null
);

-- TODO: add complex foreign key to check that media_id exists for the snapshot media snapshot
create index medium_link_counts_medium on snap.medium_link_counts ( timespans_id, media_id );

create table snap.medium_links (
    timespans_id int not null
                                    references timespans on delete cascade,
    source_media_id                 int not null,
    ref_media_id                    int not null,
    link_count                      int not null
);

-- TODO: add complex foreign key to check that *_media_id exist for the snapshot media snapshot
create index medium_links_source on snap.medium_links( timespans_id, source_media_id );
create index medium_links_ref on snap.medium_links( timespans_id, ref_media_id );

-- create a mirror of the stories table with the stories for each topic.  this is to make
-- it much faster to query the stories associated with a given topic, rather than querying the
-- contested and bloated stories table.  only inserts and updates on stories are triggered, because
-- deleted cascading stories_id and topics_id fields take care of deletes.
create table snap.live_stories (
    topics_id            int             not null references topics on delete cascade,
    topic_stories_id      int             not null references topic_stories on delete cascade,
    stories_id                  int             not null references stories on delete cascade,
    media_id                    int             not null,
    url                         varchar(1024)   not null,
    guid                        varchar(1024)   not null,
    title                       text            not null,
    normalized_title_hash       uuid            null,
    description                 text            null,
    publish_date                timestamp       not null,
    collect_date                timestamp       not null,
    full_text_rss               boolean         not null default 'f',
    language                    varchar(3)      null   -- 2- or 3-character ISO 690 language code; empty if unknown, NULL if unset
);

create index live_story_topic on snap.live_stories ( topics_id );
create unique index live_stories_story on snap.live_stories ( topics_id, stories_id );
create index live_stories_story_solo on snap.live_stories ( stories_id );
create index live_stories_topic_story on snap.live_stories ( topic_stories_id );
create index live_stories_title_hash 
    on snap.live_stories ( topics_id, media_id, date_trunc('day', publish_date), normalized_title_hash );


create function insert_live_story() returns trigger as $insert_live_story$
    begin

        insert into snap.live_stories
            ( topics_id, topic_stories_id, stories_id, media_id, url, guid, title, normalized_title_hash, description,
                publish_date, collect_date, full_text_rss, language )
            select NEW.topics_id, NEW.topic_stories_id, NEW.stories_id, s.media_id, s.url, s.guid,
                    s.title, s.normalized_title_hash, s.description, s.publish_date, s.collect_date, s.full_text_rss,
                    s.language
                from topic_stories cs
                    join stories s on ( cs.stories_id = s.stories_id )
                where
                    cs.stories_id = NEW.stories_id and
                    cs.topics_id = NEW.topics_id;

        return NEW;
    END;
$insert_live_story$ LANGUAGE plpgsql;

create trigger topic_stories_insert_live_story after insert on topic_stories
    for each row execute procedure insert_live_story();

create or replace function update_live_story() returns trigger as $update_live_story$
    begin

        update snap.live_stories set
                media_id = NEW.media_id,
                url = NEW.url,
                guid = NEW.guid,
                title = NEW.title,
                normalized_title_hash = NEW.normalized_title_hash,
                description = NEW.description,
                publish_date = NEW.publish_date,
                collect_date = NEW.collect_date,
                full_text_rss = NEW.full_text_rss,
                language = NEW.language
            where
                stories_id = NEW.stories_id;

        return NEW;
    END;
$update_live_story$ LANGUAGE plpgsql;

create trigger stories_update_live_story after update on stories
    for each row execute procedure update_live_story();

--
-- Snapshot word2vec models
--
CREATE TABLE snap.word2vec_models (
    word2vec_models_id  SERIAL      PRIMARY KEY,
    object_id           INTEGER     NOT NULL REFERENCES snapshots (snapshots_id) ON DELETE CASCADE,
    creation_date       TIMESTAMP   NOT NULL DEFAULT NOW()
);

-- We'll need to find the latest word2vec model
CREATE INDEX snap_word2vec_models_object_id_creation_date ON snap.word2vec_models (object_id, creation_date);

CREATE TABLE snap.word2vec_models_data (
    word2vec_models_data_id SERIAL      PRIMARY KEY,
    object_id               INTEGER     NOT NULL
                                            REFERENCES snap.word2vec_models (word2vec_models_id)
                                            ON DELETE CASCADE,
    raw_data                BYTEA       NOT NULL
);
CREATE UNIQUE INDEX snap_word2vec_models_data_object_id ON snap.word2vec_models_data (object_id);

-- Don't (attempt to) compress BLOBs in "raw_data" because they're going to be
-- compressed already
ALTER TABLE snap.word2vec_models_data
    ALTER COLUMN raw_data SET STORAGE EXTERNAL;


create table processed_stories (
    processed_stories_id        bigserial          primary key,
    stories_id                  int             not null references stories on delete cascade
);

create index processed_stories_story on processed_stories ( stories_id );

create trigger ps_insert_solr_import_story after insert or update or delete
    on processed_stories for each row execute procedure insert_solr_import_story();

-- list of stories that have been scraped and the source
create table scraped_stories (
    scraped_stories_id      serial primary key,
    stories_id              int not null references stories on delete cascade,
    import_module           text not null
);

create index scraped_stories_story on scraped_stories ( stories_id );

-- dates on which feeds have been scraped with MediaWords::ImportStories and the module used for scraping
create table scraped_feeds (
    feed_scrapes_id         serial primary key,
    feeds_id                int not null references feeds on delete cascade,
    scrape_date             timestamp not null default now(),
    import_module           text not null
);

create index scraped_feeds_feed on scraped_feeds ( feeds_id );

create view feedly_unscraped_feeds as
    select f.*
        from feeds f
            left join scraped_feeds sf on
                ( f.feeds_id = sf.feeds_id and sf.import_module = 'MediaWords::ImportStories::Feedly' )
        where
            f.type = 'syndicated' and
            f.active = 't' and
            sf.feeds_id is null;


create table topic_query_story_searches_imported_stories_map (
    topics_id            int not null references topics on delete cascade,
    stories_id                  int not null references stories on delete cascade
);

create index cqssism_c on topic_query_story_searches_imported_stories_map ( topics_id );
create index cqssism_s on topic_query_story_searches_imported_stories_map ( stories_id );


CREATE VIEW stories_collected_in_past_day AS
    SELECT *
    FROM stories
    WHERE collect_date > now() - interval '1 day';


CREATE VIEW daily_stats AS
    SELECT *
    FROM (
            SELECT COUNT(*) AS daily_downloads
            FROM downloads_in_past_day
         ) AS dd,
         (
            SELECT COUNT(*) AS daily_stories
            FROM stories_collected_in_past_day
         ) AS ds,
         (
            SELECT COUNT(*) AS downloads_to_be_extracted
            FROM downloads_to_be_extracted
         ) AS dex,
         (
            SELECT COUNT(*) AS download_errors
            FROM downloads_with_error_in_past_day
         ) AS er,
         (
            SELECT COALESCE( SUM( num_stories ), 0  ) AS solr_stories
            FROM solr_imports WHERE import_date > now() - interval '1 day'
         ) AS si;


--
-- Authentication
--

-- List of users
CREATE TABLE auth_users (
    auth_users_id   SERIAL  PRIMARY KEY,

    -- Emails are case-insensitive
    email           CITEXT  UNIQUE NOT NULL,

    -- Salted hash of a password
    password_hash   TEXT    NOT NULL CONSTRAINT password_hash_sha256 CHECK(LENGTH(password_hash) = 137),

    full_name       TEXT    NOT NULL,
    notes           TEXT    NULL,

    active          BOOLEAN NOT NULL DEFAULT true,

    -- Salted hash of a password reset token (with Crypt::SaltedHash, algorithm => 'SHA-256',
    -- salt_len=>64) or NULL
    password_reset_token_hash TEXT  UNIQUE NULL
        CONSTRAINT password_reset_token_hash_sha256
            CHECK(LENGTH(password_reset_token_hash) = 137 OR password_reset_token_hash IS NULL),

    -- Timestamp of the last unsuccessful attempt to log in; used for delaying successive
    -- attempts in order to prevent brute-force attacks
    last_unsuccessful_login_attempt     TIMESTAMP NOT NULL DEFAULT TIMESTAMP 'epoch',

    created_date                        timestamp not null default now(),

    max_topic_stories                   int not null default 100000,
    
    has_consented                       boolean not null default false
);


-- Used by daily stats script
CREATE INDEX auth_users_created_day ON auth_users (date_trunc('day', created_date));


-- Generate random API key
CREATE FUNCTION generate_api_key() RETURNS VARCHAR(64) LANGUAGE plpgsql AS $$
DECLARE
    api_key VARCHAR(64);
BEGIN
    -- pgcrypto's functions are being referred with public schema prefix to make pg_upgrade work
    SELECT encode(public.digest(public.gen_random_bytes(256), 'sha256'), 'hex') INTO api_key;
    RETURN api_key;
END;
$$;


CREATE TABLE auth_user_api_keys (
    auth_user_api_keys_id SERIAL      PRIMARY KEY,
    auth_users_id         INT         NOT NULL REFERENCES auth_users ON DELETE CASCADE,

    -- API key
    -- (must be 64 bytes in order to prevent someone from resetting it to empty string somehow)
    api_key               VARCHAR(64) UNIQUE NOT NULL
                                          DEFAULT generate_api_key()
                                          CONSTRAINT api_key_64_characters
                                          CHECK( length( api_key ) = 64 ),

    -- If set, API key is limited to only this IP address
    ip_address            INET        NULL
);

CREATE UNIQUE INDEX auth_user_api_keys_api_key_ip_address
    ON auth_user_api_keys (api_key, ip_address);


-- Autogenerate non-IP limited API key
CREATE OR REPLACE FUNCTION auth_user_api_keys_add_non_ip_limited_api_key() RETURNS trigger AS
$$
BEGIN

    INSERT INTO auth_user_api_keys (auth_users_id, api_key, ip_address)
    VALUES (
        NEW.auth_users_id,
        DEFAULT,  -- Autogenerated API key
        NULL      -- Not limited by IP address
    );
    RETURN NULL;

END;
$$
LANGUAGE 'plpgsql';

CREATE TRIGGER auth_user_api_keys_add_non_ip_limited_api_key
    AFTER INSERT ON auth_users
    FOR EACH ROW EXECUTE PROCEDURE auth_user_api_keys_add_non_ip_limited_api_key();


-- List of roles the users can perform
CREATE TABLE auth_roles (
    auth_roles_id   SERIAL  PRIMARY KEY,
    role            TEXT    UNIQUE NOT NULL CONSTRAINT role_name_can_not_contain_spaces CHECK(role NOT LIKE '% %'),
    description     TEXT    NOT NULL
);

-- Map of user IDs and roles that are allowed to each of the user
CREATE TABLE auth_users_roles_map (
    auth_users_roles_map_id SERIAL      PRIMARY KEY,
    auth_users_id           INTEGER     NOT NULL REFERENCES auth_users(auth_users_id)
                                        ON DELETE CASCADE ON UPDATE CASCADE DEFERRABLE,
    auth_roles_id           INTEGER     NOT NULL REFERENCES auth_roles(auth_roles_id)
                                        ON DELETE CASCADE ON UPDATE CASCADE DEFERRABLE,
    CONSTRAINT no_duplicate_entries UNIQUE (auth_users_id, auth_roles_id)
);
CREATE INDEX auth_users_roles_map_auth_users_id_auth_roles_id
    ON auth_users_roles_map (auth_users_id, auth_roles_id);

-- Authentication roles (keep in sync with MediaWords::DBI::Auth::Roles)
INSERT INTO auth_roles (role, description) VALUES
    ('admin', 'Do everything, including editing users.'),
    ('admin-readonly', 'Read access to admin interface.'),
    ('media-edit', 'Add / edit media; includes feeds.'),
    ('stories-edit', 'Add / edit stories.'),
    ('tm', 'Topic mapper; includes media and story editing'),
    ('tm-readonly', 'Topic mapper; excludes media and story editing'),
    ('stories-api', 'Access to the stories api');


--
-- User request daily counts
--
CREATE TABLE auth_user_request_daily_counts (

    auth_user_request_daily_counts_id  SERIAL  PRIMARY KEY,

    -- User's email (does *not* reference auth_users.email because the user
    -- might be deleted)
    email                   CITEXT  NOT NULL,

    -- Day (request timestamp, date_truncated to a day)
    day                     DATE    NOT NULL,

    -- Number of requests
    requests_count          INTEGER NOT NULL,

    -- Number of requested items
    requested_items_count   INTEGER NOT NULL

);

-- Single index to enforce upsert uniqueness
CREATE UNIQUE INDEX auth_user_request_daily_counts_email_day ON auth_user_request_daily_counts (email, day);


-- User limits for logged + throttled controller actions
CREATE TABLE auth_user_limits (

    auth_user_limits_id             SERIAL      NOT NULL,

    auth_users_id                   INTEGER     NOT NULL UNIQUE REFERENCES auth_users(auth_users_id)
                                                ON DELETE CASCADE ON UPDATE CASCADE DEFERRABLE,

    -- Request limit (0 or belonging to 'admin' / 'admin-readonly' group = no
    -- limit)
    weekly_requests_limit           INTEGER     NOT NULL DEFAULT 10000,

    -- Requested items (stories) limit (0 or belonging to 'admin' /
    -- 'admin-readonly' group = no limit)
    weekly_requested_items_limit    INTEGER     NOT NULL DEFAULT 100000

);

CREATE UNIQUE INDEX auth_user_limits_auth_users_id ON auth_user_limits (auth_users_id);

-- Set the default limits for newly created users
CREATE OR REPLACE FUNCTION auth_users_set_default_limits() RETURNS trigger AS
$$
BEGIN

    INSERT INTO auth_user_limits (auth_users_id) VALUES (NEW.auth_users_id);
    RETURN NULL;

END;
$$
LANGUAGE 'plpgsql';

CREATE TRIGGER auth_users_set_default_limits
    AFTER INSERT ON auth_users
    FOR EACH ROW EXECUTE PROCEDURE auth_users_set_default_limits();


-- Add helper function to find out weekly request / request items usage for a user
CREATE OR REPLACE FUNCTION auth_user_limits_weekly_usage(user_email CITEXT)
RETURNS TABLE(email CITEXT, weekly_requests_sum BIGINT, weekly_requested_items_sum BIGINT) AS
$$

    SELECT auth_users.email,
           COALESCE(SUM(auth_user_request_daily_counts.requests_count), 0) AS weekly_requests_sum,
           COALESCE(SUM(auth_user_request_daily_counts.requested_items_count), 0) AS weekly_requested_items_sum
    FROM auth_users
        LEFT JOIN auth_user_request_daily_counts
            ON auth_users.email = auth_user_request_daily_counts.email
            AND auth_user_request_daily_counts.day > DATE_TRUNC('day', NOW())::date - INTERVAL '1 week'
    WHERE auth_users.email = $1
    GROUP BY auth_users.email;

$$
LANGUAGE SQL;

CREATE TABLE auth_users_tag_sets_permissions (
    auth_users_tag_sets_permissions_id SERIAL  PRIMARY KEY,
    auth_users_id                      integer references auth_users not null,
    tag_sets_id                        integer references tag_sets not null,
    apply_tags                         boolean NOT NULL,
    create_tags                        boolean NOT NULL,
    edit_tag_set_descriptors           boolean NOT NULL,
    edit_tag_descriptors               boolean NOT NULL
);

CREATE UNIQUE INDEX auth_users_tag_sets_permissions_auth_user_tag_set on  auth_users_tag_sets_permissions( auth_users_id , tag_sets_id );
CREATE INDEX auth_users_tag_sets_permissions_auth_user         on  auth_users_tag_sets_permissions( auth_users_id );
CREATE INDEX auth_users_tag_sets_permissions_tag_sets          on  auth_users_tag_sets_permissions( tag_sets_id );


-- Users to subscribe to groups.io mailing list
CREATE TABLE auth_users_subscribe_to_newsletter (
    auth_users_subscribe_to_newsletter_id SERIAL  PRIMARY KEY,
    auth_users_id                         INTEGER NOT NULL REFERENCES auth_users (auth_users_id) ON DELETE CASCADE
);


--
-- Activity log
--

CREATE TABLE activities (
    activities_id       SERIAL          PRIMARY KEY,

    -- Activity's name (e.g. "tm_snapshot_topic")
    name                VARCHAR(255)    NOT NULL
                                        CONSTRAINT activities_name_can_not_contain_spaces CHECK(name NOT LIKE '% %'),

    -- When did the activity happen
    creation_date       TIMESTAMP       NOT NULL DEFAULT LOCALTIMESTAMP,

    -- User that executed the activity, either:
    --     * user's email from "auth_users.email" (e.g. "foo@bar.baz.com", or
    --     * username that initiated the action (e.g. "system:foo")
    -- (store user's email instead of ID in case the user gets deleted)
    user_identifier     CITEXT          NOT NULL,

    -- Indexed ID of the object that was modified in some way by the activity
    object_id           BIGINT          NULL,

    -- User-provided reason explaining why the activity was made
    reason              TEXT            NULL,

    -- Other free-form data describing the action in the JSON format
    -- (e.g.: '{ "field": "name", "old_value": "Foo.", "new_value": "Bar." }')
    -- FIXME: has potential to use 'JSON' type instead of 'TEXT' in
    -- PostgreSQL 9.2+
    description_json    TEXT            NOT NULL DEFAULT '{ }'

);

CREATE INDEX activities_name ON activities (name);
CREATE INDEX activities_creation_date ON activities (creation_date);
CREATE INDEX activities_user_identifier ON activities (user_identifier);
CREATE INDEX activities_object_id ON activities (object_id);


CREATE OR REPLACE FUNCTION story_is_english_and_has_sentences(param_stories_id INT)
RETURNS boolean AS $$
DECLARE
    story record;
BEGIN

    SELECT stories_id, media_id, language INTO story from stories where stories_id = param_stories_id;

    IF NOT ( story.language = 'en' or story.language is null ) THEN
        RETURN FALSE;

    ELSEIF NOT EXISTS ( SELECT 1 FROM story_sentences WHERE stories_id = param_stories_id ) THEN
        RETURN FALSE;

    END IF;

    RETURN TRUE;

END;
$$
LANGUAGE 'plpgsql';


-- Copy of "feeds" table from yesterday; used for generating reports for rescraping efforts
CREATE TABLE feeds_from_yesterday (
    feeds_id            INT                 NOT NULL,
    media_id            INT                 NOT NULL,
    name                VARCHAR(512)        NOT NULL,
    url                 VARCHAR(1024)       NOT NULL,
    type                feed_type           NOT NULL,
    active              BOOLEAN             NOT NULL
);

CREATE INDEX feeds_from_yesterday_feeds_id ON feeds_from_yesterday(feeds_id);
CREATE INDEX feeds_from_yesterday_media_id ON feeds_from_yesterday(media_id);
CREATE INDEX feeds_from_yesterday_name ON feeds_from_yesterday(name);
CREATE UNIQUE INDEX feeds_from_yesterday_url ON feeds_from_yesterday(url, media_id);

--
-- Update "feeds_from_yesterday" with a new set of feeds
--
CREATE OR REPLACE FUNCTION update_feeds_from_yesterday() RETURNS VOID AS $$
BEGIN

    DELETE FROM feeds_from_yesterday;
    INSERT INTO feeds_from_yesterday (feeds_id, media_id, name, url, type, active)
        SELECT feeds_id, media_id, name, url, type, active
        FROM feeds;

END;
$$
LANGUAGE 'plpgsql';

--
-- Print out a diff between "feeds" and "feeds_from_yesterday"
--
CREATE OR REPLACE FUNCTION rescraping_changes() RETURNS VOID AS
$$
DECLARE
    r_count RECORD;
    r_media RECORD;
    r_feed RECORD;
BEGIN

    -- Check if media exists
    IF NOT EXISTS (
        SELECT 1
        FROM feeds_from_yesterday
    ) THEN
        RAISE EXCEPTION '"feeds_from_yesterday" table is empty.';
    END IF;

    -- Fill temp. tables with changes to print out later
    CREATE TEMPORARY TABLE rescraping_changes_media ON COMMIT DROP AS
        SELECT *
        FROM media
        WHERE media_id IN (
            SELECT DISTINCT media_id
            FROM (
                -- Don't compare "name" because it's insignificant
                (
                    SELECT feeds_id, media_id, type, active, url FROM feeds_from_yesterday
                    EXCEPT
                    SELECT feeds_id, media_id, type, active, url FROM feeds
                ) UNION ALL (
                    SELECT feeds_id, media_id, type, active, url FROM feeds
                    EXCEPT
                    SELECT feeds_id, media_id, type, active, url FROM feeds_from_yesterday
                )
            ) AS modified_feeds
        );

    CREATE TEMPORARY TABLE rescraping_changes_feeds_added ON COMMIT DROP AS
        SELECT *
        FROM feeds
        WHERE media_id IN (
            SELECT media_id
            FROM rescraping_changes_media
          )
          AND feeds_id NOT IN (
            SELECT feeds_id
            FROM feeds_from_yesterday
        );

    CREATE TEMPORARY TABLE rescraping_changes_feeds_deleted ON COMMIT DROP AS
        SELECT *
        FROM feeds_from_yesterday
        WHERE media_id IN (
            SELECT media_id
            FROM rescraping_changes_media
          )
          AND feeds_id NOT IN (
            SELECT feeds_id
            FROM feeds
        );

    CREATE TEMPORARY TABLE rescraping_changes_feeds_modified ON COMMIT DROP AS
        SELECT feeds_before.media_id,
               feeds_before.feeds_id,

               feeds_before.name AS before_name,
               feeds_before.url AS before_url,
               feeds_before.type AS before_type,
               feeds_before.active AS before_active,

               feeds_after.name AS after_name,
               feeds_after.url AS after_url,
               feeds_after.type AS after_type,
               feeds_after.active AS after_active

        FROM feeds_from_yesterday AS feeds_before
            INNER JOIN feeds AS feeds_after ON (
                feeds_before.feeds_id = feeds_after.feeds_id
                AND (
                    -- Don't compare "name" because it's insignificant
                    feeds_before.url != feeds_after.url
                 OR feeds_before.type != feeds_after.type
                 OR feeds_before.active != feeds_after.active
                )
            )

        WHERE feeds_before.media_id IN (
            SELECT media_id
            FROM rescraping_changes_media
        );

    -- Print out changes
    RAISE NOTICE 'Changes between "feeds" and "feeds_from_yesterday":';
    RAISE NOTICE '';

    SELECT COUNT(1) AS media_count INTO r_count FROM rescraping_changes_media;
    RAISE NOTICE '* Modified media: %', r_count.media_count;
    SELECT COUNT(1) AS feeds_added_count INTO r_count FROM rescraping_changes_feeds_added;
    RAISE NOTICE '* Added feeds: %', r_count.feeds_added_count;
    SELECT COUNT(1) AS feeds_deleted_count INTO r_count FROM rescraping_changes_feeds_deleted;
    RAISE NOTICE '* Deleted feeds: %', r_count.feeds_deleted_count;
    SELECT COUNT(1) AS feeds_modified_count INTO r_count FROM rescraping_changes_feeds_modified;
    RAISE NOTICE '* Modified feeds: %', r_count.feeds_modified_count;
    RAISE NOTICE '';

    FOR r_media IN
        SELECT *,

        -- Prioritize US MSM media
        EXISTS (
            SELECT 1
            FROM tags AS tags
                INNER JOIN media_tags_map
                    ON tags.tags_id = media_tags_map.tags_id
                INNER JOIN tag_sets
                    ON tags.tag_sets_id = tag_sets.tag_sets_id
            WHERE media_tags_map.media_id = rescraping_changes_media.media_id
              AND tag_sets.name = 'collection'
              AND tags.tag = 'ap_english_us_top25_20100110'
        ) AS belongs_to_us_msm,

        -- Prioritize media with "show_on_media"
        EXISTS (
            SELECT 1
            FROM tags AS tags
                INNER JOIN media_tags_map
                    ON tags.tags_id = media_tags_map.tags_id
                INNER JOIN tag_sets
                    ON tags.tag_sets_id = tag_sets.tag_sets_id
            WHERE media_tags_map.media_id = rescraping_changes_media.media_id
              AND (
                tag_sets.show_on_media
                OR tags.show_on_media
              )
        ) AS show_on_media

        FROM rescraping_changes_media

        ORDER BY belongs_to_us_msm DESC,
                 show_on_media DESC,
                 media_id
    LOOP
        RAISE NOTICE 'MODIFIED media: media_id=%, name="%", url="%"',
            r_media.media_id,
            r_media.name,
            r_media.url;

        FOR r_feed IN
            SELECT *
            FROM rescraping_changes_feeds_added
            WHERE media_id = r_media.media_id
            ORDER BY feeds_id
        LOOP
            RAISE NOTICE '    ADDED feed: feeds_id=%, type=%, active=%, name="%", url="%"',
                r_feed.feeds_id,
                r_feed.type,
                r_feed.active,
                r_feed.name,
                r_feed.url;
        END LOOP;

        -- Feeds shouldn't get deleted but we're checking anyways
        FOR r_feed IN
            SELECT *
            FROM rescraping_changes_feeds_deleted
            WHERE media_id = r_media.media_id
            ORDER BY feeds_id
        LOOP
            RAISE NOTICE '    DELETED feed: feeds_id=%, type=%, active=%, name="%", url="%"',
                r_feed.feeds_id,
                r_feed.type,
                r_feed.active,
                r_feed.name,
                r_feed.url;
        END LOOP;

        FOR r_feed IN
            SELECT *
            FROM rescraping_changes_feeds_modified
            WHERE media_id = r_media.media_id
            ORDER BY feeds_id
        LOOP
            RAISE NOTICE '    MODIFIED feed: feeds_id=%', r_feed.feeds_id;
            RAISE NOTICE '        BEFORE: type=%, active=%, name="%", url="%"',
                r_feed.before_type,
                r_feed.before_active,
                r_feed.before_name,
                r_feed.before_url;
            RAISE NOTICE '        AFTER:  type=%, active=%, name="%", url="%"',
                r_feed.after_type,
                r_feed.after_active,
                r_feed.after_name,
                r_feed.after_url;
        END LOOP;

        RAISE NOTICE '';

    END LOOP;

END;
$$
LANGUAGE 'plpgsql';


-- implements link_id as documented in the topics api spec
create table api_links (
    api_links_id        bigserial primary key,
    path                text not null,
    params_json         text not null,
    next_link_id        bigint null references api_links on delete set null deferrable,
    previous_link_id    bigint null references api_links on delete set null deferrable
);

create unique index api_links_params on api_links ( path, md5( params_json ) );

-- Create missing partitions for partitioned tables
CREATE OR REPLACE FUNCTION create_missing_partitions()
RETURNS VOID AS
$$
BEGIN

    -- We have to create "downloads" partitions before "download_texts" ones
    -- because "download_texts" will have a foreign key reference to
    -- "downloads_success_content"

    RAISE NOTICE 'Creating partitions in "downloads_success_content" table...';
    PERFORM downloads_success_content_create_partitions();

    RAISE NOTICE 'Creating partitions in "downloads_success_feed" table...';
    PERFORM downloads_success_feed_create_partitions();

    RAISE NOTICE 'Creating partitions in "download_texts_p" table...';
    PERFORM download_texts_p_create_partitions();

    RAISE NOTICE 'Creating partitions in "stories_tags_map_p" table...';
    PERFORM stories_tags_map_create_partitions();

    RAISE NOTICE 'Creating partitions in "story_sentences_p" table...';
    PERFORM story_sentences_create_partitions();

    RAISE NOTICE 'Creating partitions in "feeds_stories_map_p" table...';
    PERFORM feeds_stories_map_create_partitions();

END;
$$
LANGUAGE plpgsql;

create view controversies as select topics_id controversies_id, * from topics;
create view controversy_dumps as
    select snapshots_id controversy_dumps_id, topics_id controversies_id, snapshot_date dump_date, * from snapshots;
create view controversy_dump_time_slices as
    select timespans_id controversy_dump_time_slices_id, snapshots_id controversy_dumps_id, foci_id controversy_query_slices_id, *
        from timespans;


-- keep track of performance of the topic spider
create table topic_spider_metrics (
    topic_spider_metrics_id         serial primary key,
    topics_id                       int references topics on delete cascade,
    iteration                       int not null,
    links_processed                 int not null,
    elapsed_time                    int not null,
    processed_date                  timestamp not null default now()
);

create index topic_spider_metrics_topic on topic_spider_metrics( topics_id );
create index topic_spider_metrics_dat on topic_spider_metrics( processed_date );

create type topic_permission AS ENUM ( 'read', 'write', 'admin' );

-- per user permissions for topics
create table topic_permissions (
    topic_permissions_id    serial primary key,
    topics_id               int not null references topics on delete cascade,
    auth_users_id           int not null references auth_users on delete cascade,
    permission              topic_permission not null
);

create index topic_permissions_topic on topic_permissions( topics_id );
create unique index topic_permissions_user on topic_permissions( auth_users_id, topics_id );

-- topics table with auth_users_id and user_permission fields that indicate the permission level for
-- the user for the topic.  permissions in decreasing order are admin, write, read, none.  users with
-- the admin role have admin permission for every topic. users with admin-readonly role have at least
-- read access to every topic.  all users have read access to every is_public topic.  otherwise, the
-- topic_permissions tableis used, with 'none' for no topic_permission.
create or replace view topics_with_user_permission as
    with admin_users as (
        select m.auth_users_id
            from auth_roles r
                join auth_users_roles_map m using ( auth_roles_id )
            where
                r.role = 'admin'
    ),

    read_admin_users as (
        select m.auth_users_id
            from auth_roles r
                join auth_users_roles_map m using ( auth_roles_id )
            where
                r.role = 'admin-readonly'
    )

    select
            t.*,
            u.auth_users_id,
            case
                when ( exists ( select 1 from admin_users a where a.auth_users_id = u.auth_users_id ) ) then 'admin'
                when ( tp.permission is not null ) then tp.permission::text
                when ( t.is_public ) then 'read'
                when ( exists ( select 1 from read_admin_users a where a.auth_users_id = u.auth_users_id ) ) then 'read'
                else 'none' end
                as user_permission
        from topics t
            join auth_users u on ( true )
            left join topic_permissions tp using ( topics_id, auth_users_id );

-- list of tweet counts and fetching statuses for each day of each topic
create table topic_tweet_days (
    topic_tweet_days_id     serial primary key,
    topics_id               int not null references topics on delete cascade,
    day                     date not null,
    num_tweets              int not null,
    tweets_fetched          boolean not null default false
);

create index topic_tweet_days_td on topic_tweet_days ( topics_id, day );

-- list of tweets associated with a given topic
create table topic_tweets (
    topic_tweets_id         serial primary key,
    topic_tweet_days_id     int not null references topic_tweet_days on delete cascade,
    data                    json not null,
    tweet_id                varchar(256) not null,
    content                 text not null,
    publish_date            timestamp not null,
    twitter_user            varchar( 1024 ) not null
);

create unique index topic_tweets_id on topic_tweets( topic_tweet_days_id, tweet_id );
create index topic_tweet_topic_user on topic_tweets( topic_tweet_days_id, twitter_user );

-- urls parsed from topic tweets and imported into topic_seed_urls
create table topic_tweet_urls (
    topic_tweet_urls_id     serial primary key,
    topic_tweets_id         int not null references topic_tweets on delete cascade,
    url                     varchar (1024) not null
);

create index topic_tweet_urls_url on topic_tweet_urls ( url );
create unique index topic_tweet_urls_tt on topic_tweet_urls ( topic_tweets_id, url );

-- view that joins together the related topic_tweets, topic_tweet_days, topic_tweet_urls, and topic_seed_urls tables
-- tables for convenient querying of topic twitter url data
create view topic_tweet_full_urls as
    select distinct
            t.topics_id,
            tt.topic_tweets_id, tt.content, tt.publish_date, tt.twitter_user,
            ttd.day, ttd.num_tweets, ttd.tweets_fetched,
            ttu.url, tsu.stories_id
        from
            topics t
            join topic_tweet_days ttd on ( t.topics_id = ttd.topics_id )
            join topic_tweets tt using ( topic_tweet_days_id )
            join topic_tweet_urls ttu using ( topic_tweets_id )
            left join topic_seed_urls tsu
                on ( tsu.topics_id = t.topics_id and ttu.url = tsu.url );


create table snap.timespan_tweets (
    topic_tweets_id     int not null references topic_tweets on delete cascade,
    timespans_id        int not null references timespans on delete cascade
);

create unique index snap_timespan_tweets_u on snap.timespan_tweets( timespans_id, topic_tweets_id );

create table snap.tweet_stories (
    snapshots_id        int not null references snapshots on delete cascade,
    topic_tweets_id     int not null references topic_tweets on delete cascade,
    publish_date        date not null,
    twitter_user        varchar( 1024 ) not null,
    stories_id          int not null,
    media_id            int not null,
    num_tweets          int not null

);

create index snap_tweet_stories on snap.tweet_stories ( snapshots_id );

create table media_stats_weekly (
    media_id        int not null references media on delete cascade,
    stories_rank    int not null,
    num_stories     numeric not null,
    sentences_rank  int not null,
    num_sentences   numeric not null,
    stat_week       date not null
);

create index media_stats_weekly_medium on media_stats_weekly ( media_id );

create table media_expected_volume (
    media_id            int not null references media on delete cascade,
    start_date          date not null,
    end_date            date not null,
    expected_stories    numeric not null,
    expected_sentences  numeric not null
);

create index media_expected_volume_medium on media_expected_volume ( media_id );

create table media_coverage_gaps (
    media_id                int not null references media on delete cascade,
    stat_week               date not null,
    num_stories             numeric not null,
    expected_stories        numeric not null,
    num_sentences           numeric not null,
    expected_sentences      numeric not null
);

create index media_coverage_gaps_medium on media_coverage_gaps ( media_id );

create table media_health (
    media_health_id     serial primary key,
    media_id            int not null references media on delete cascade,
    num_stories         numeric not null,
    num_stories_y       numeric not null,
    num_stories_w       numeric not null,
    num_stories_90      numeric not null,
    num_sentences       numeric not null,
    num_sentences_y     numeric not null,
    num_sentences_w     numeric not null,
    num_sentences_90    numeric not null,
    is_healthy          boolean not null default false,
    has_active_feed     boolean not null default true,
    start_date          date not null,
    end_date            date not null,
    expected_sentences  numeric not null,
    expected_stories    numeric not null,
    coverage_gaps       int not null
);

create index media_health_medium on media_health ( media_id );

create type media_suggestions_status as enum ( 'pending', 'approved', 'rejected' );

create table media_suggestions (
    media_suggestions_id        serial primary key,
    name                        text,
    url                         text not null,
    feed_url                    text,
    reason                      text,
    auth_users_id               int references auth_users on delete set null,
    mark_auth_users_id          int references auth_users on delete set null,
    date_submitted              timestamp not null default now(),
    media_id                    int references media on delete set null,
    date_marked                 timestamp not null default now(),
    mark_reason                 text,
    status                      media_suggestions_status not null default 'pending',

    CONSTRAINT media_suggestions_media_id CHECK ( ( status in ( 'pending', 'rejected' ) ) or ( media_id is not null ) )
);

create index media_suggestions_date on media_suggestions ( date_submitted );

create table media_suggestions_tags_map (
    media_suggestions_id        int references media_suggestions on delete cascade,
    tags_id                     int references tags on delete cascade
);

create index media_suggestions_tags_map_ms on media_suggestions_tags_map ( media_suggestions_id );
create index media_suggestions_tags_map_tag on media_suggestions_tags_map ( tags_id );

-- keep track of basic high level stats for mediacloud for access through api
create table mediacloud_stats (
    mediacloud_stats_id     serial primary key,
    stats_date              date not null default now(),
    daily_downloads         bigint not null,
    daily_stories           bigint not null,
    active_crawled_media    bigint not null,
    active_crawled_feeds    bigint not null,
    total_stories           bigint not null,
    total_downloads         bigint not null,
    total_sentences         bigint not null
);

-- job states as implemented in MediaWords::AbstractJob
create table job_states (
    job_states_id           serial primary key,

    --MediaWords::Job::* class implementing the job
    class                   varchar( 1024 ) not null,

    -- short class specific state
    state                   varchar( 1024 ) not null,

    -- optional longer message describing the state, such as a stack trace for an error
    message                 text,

    -- last time this job state was updated
    last_updated            timestamp not null default now(),

    -- details about the job
    args                    json not null,
    priority                text not  null,

    -- the hostname and process_id of the running process
    hostname                text not null,
    process_id              int not null
);

create index job_states_class_date on job_states( class, last_updated );

create view pending_job_states as select * from job_states where state in ( 'running', 'queued' );

create type retweeter_scores_match_type AS ENUM ( 'retweet', 'regex' );

-- definition of bipolar comparisons for retweeter polarization scores
create table retweeter_scores (
    retweeter_scores_id     serial primary key,
    topics_id               int not null references topics on delete cascade,
    group_a_id              int null,
    group_b_id              int null,
    name                    text not null,
    state                   text not null default 'created but not queued',
    message                 text null,
    num_partitions          int not null,
    match_type              retweeter_scores_match_type not null default 'retweet'
);

-- group retweeters together so that we an compare, for example, sanders/warren retweeters to cruz/kasich retweeters
create table retweeter_groups (
    retweeter_groups_id     serial primary key,
    retweeter_scores_id     int not null references retweeter_scores on delete cascade,
    name                    text not null
);

alter table retweeter_scores add constraint retweeter_scores_group_a
    foreign key ( group_a_id ) references retweeter_groups on delete cascade;
alter table retweeter_scores add constraint retweeter_scores_group_b
    foreign key ( group_b_id ) references retweeter_groups on delete cascade;

-- list of twitter users within a given topic that have retweeted the given user
create table retweeters (
    retweeters_id           serial primary key,
    retweeter_scores_id     int not null references retweeter_scores on delete cascade,
    twitter_user            varchar(1024) not null,
    retweeted_user          varchar(1024) not null
);

create unique index retweeters_user on retweeters( retweeter_scores_id, twitter_user, retweeted_user );

create table retweeter_groups_users_map (
    retweeter_groups_id     int not null references retweeter_groups on delete cascade,
    retweeter_scores_id     int not null references retweeter_scores on delete cascade,
    retweeted_user          varchar(1024) not null
);

-- count of shares by retweeters for each retweeted_user in retweeters
create table retweeter_stories (
    retweeter_shares_id     serial primary key,
    retweeter_scores_id     int not null references retweeter_scores on delete cascade,
    stories_id              int not null references stories on delete cascade,
    retweeted_user          varchar(1024) not null,
    share_count             int not null
);

create unique index retweeter_stories_psu
    on retweeter_stories ( retweeter_scores_id, stories_id, retweeted_user );

-- polarization scores for media within a topic for the given retweeter_scoresdefinition
create table retweeter_media (
    retweeter_media_id    serial primary key,
    retweeter_scores_id   int not null references retweeter_scores on delete cascade,
    media_id              int not null references media on delete cascade,
    group_a_count         int not null,
    group_b_count         int not null,
    group_a_count_n       float not null,
    score                 float not null,
    partition             int not null
);

create unique index retweeter_media_score on retweeter_media ( retweeter_scores_id, media_id );

create table retweeter_partition_matrix (
    retweeter_partition_matrix_id       serial primary key,
    retweeter_scores_id                 int not null references retweeter_scores on delete cascade,
    retweeter_groups_id                 int not null references retweeter_groups on delete cascade,
    group_name                          text not null,
    share_count                         int not null,
    group_proportion                    float not null,
    partition                           int not null
);

create index retweeter_partition_matrix_score on retweeter_partition_matrix ( retweeter_scores_id );


--
-- Schema to hold object caches
--

CREATE SCHEMA cache;

CREATE OR REPLACE LANGUAGE plpgsql;


-- Trigger to update "db_row_last_updated" for cache tables
CREATE OR REPLACE FUNCTION cache.update_cache_db_row_last_updated()
RETURNS TRIGGER AS $$
BEGIN
    NEW.db_row_last_updated = NOW();
    RETURN NEW;
END;
$$ LANGUAGE 'plpgsql';


-- Helper to purge object caches
CREATE OR REPLACE FUNCTION cache.purge_object_caches()
RETURNS VOID AS
$$
BEGIN

    RAISE NOTICE 'Purging "s3_raw_downloads_cache" table...';
    EXECUTE '
        DELETE FROM cache.s3_raw_downloads_cache
        WHERE db_row_last_updated <= NOW() - INTERVAL ''3 days'';
    ';

    RAISE NOTICE 'Purging "extractor_results_cache" table...';
    EXECUTE '
        DELETE FROM cache.extractor_results_cache
        WHERE db_row_last_updated <= NOW() - INTERVAL ''3 days'';
    ';

END;
$$
LANGUAGE plpgsql;


--
-- Raw downloads from S3 cache
--
CREATE UNLOGGED TABLE cache.s3_raw_downloads_cache (
    s3_raw_downloads_cache_id SERIAL    PRIMARY KEY,

    -- "downloads_id" from "downloads"
    object_id                 BIGINT    NOT NULL,

    -- Will be used to purge old cache objects;
    -- don't forget to update cache.purge_object_caches()
    db_row_last_updated       TIMESTAMP WITH TIME ZONE NOT NULL DEFAULT NOW(),

    raw_data                  BYTEA     NOT NULL
);
CREATE UNIQUE INDEX s3_raw_downloads_cache_object_id
    ON cache.s3_raw_downloads_cache (object_id);
CREATE INDEX s3_raw_downloads_cache_db_row_last_updated
    ON cache.s3_raw_downloads_cache (db_row_last_updated);

ALTER TABLE cache.s3_raw_downloads_cache
    ALTER COLUMN raw_data SET STORAGE EXTERNAL;

CREATE TRIGGER s3_raw_downloads_cache_db_row_last_updated_trigger
    BEFORE INSERT OR UPDATE ON cache.s3_raw_downloads_cache
    FOR EACH ROW EXECUTE PROCEDURE cache.update_cache_db_row_last_updated();

CREATE TRIGGER s3_raw_downloads_cache_test_referenced_download_trigger
    BEFORE INSERT OR UPDATE ON cache.s3_raw_downloads_cache
    FOR EACH ROW
    EXECUTE PROCEDURE test_referenced_download_trigger('object_id');


--
-- Cached extractor results for extraction jobs with use_cache set to true
--
CREATE UNLOGGED TABLE cache.extractor_results_cache (
    extractor_results_cache_id  SERIAL  PRIMARY KEY,
    extracted_html              TEXT    NULL,
    extracted_text              TEXT    NULL,
    downloads_id                BIGINT  NOT NULL,

    -- Will be used to purge old cache objects;
    -- don't forget to update cache.purge_object_caches()
    db_row_last_updated         TIMESTAMP WITH TIME ZONE NOT NULL DEFAULT NOW()
);
CREATE UNIQUE INDEX extractor_results_cache_downloads_id
    ON cache.extractor_results_cache (downloads_id);
CREATE INDEX extractor_results_cache_db_row_last_updated
    ON cache.extractor_results_cache (db_row_last_updated);

ALTER TABLE cache.extractor_results_cache
    ALTER COLUMN extracted_html SET STORAGE EXTERNAL,
    ALTER COLUMN extracted_text SET STORAGE EXTERNAL;

CREATE TRIGGER extractor_results_cache_db_row_last_updated_trigger
    BEFORE INSERT OR UPDATE ON cache.extractor_results_cache
    FOR EACH ROW EXECUTE PROCEDURE cache.update_cache_db_row_last_updated();

CREATE TRIGGER extractor_results_cache_test_referenced_download_trigger
    BEFORE INSERT OR UPDATE ON cache.extractor_results_cache
    FOR EACH ROW
    EXECUTE PROCEDURE test_referenced_download_trigger('downloads_id');


--
-- CLIFF annotations
--
CREATE TABLE cliff_annotations (
    cliff_annotations_id  SERIAL    PRIMARY KEY,
    object_id             INTEGER   NOT NULL REFERENCES stories (stories_id) ON DELETE CASCADE,
    raw_data              BYTEA     NOT NULL
);
CREATE UNIQUE INDEX cliff_annotations_object_id ON cliff_annotations (object_id);

-- Don't (attempt to) compress BLOBs in "raw_data" because they're going to be
-- compressed already
ALTER TABLE cliff_annotations
    ALTER COLUMN raw_data SET STORAGE EXTERNAL;



--
-- NYTLabels annotations
--
CREATE TABLE nytlabels_annotations (
    nytlabels_annotations_id  SERIAL    PRIMARY KEY,
    object_id                 INTEGER   NOT NULL REFERENCES stories (stories_id) ON DELETE CASCADE,
    raw_data                  BYTEA     NOT NULL
);
CREATE UNIQUE INDEX nytlabels_annotations_object_id ON nytlabels_annotations (object_id);

-- Don't (attempt to) compress BLOBs in "raw_data" because they're going to be
-- compressed already
ALTER TABLE nytlabels_annotations
    ALTER COLUMN raw_data SET STORAGE EXTERNAL;

-- keep track of per domain web requests so that we can throttle them using mediawords.util.web.user_agent.throttled.
-- this is unlogged because we don't care about anything more than about 10 seconds old.  we don't have a primary
-- key because we want it just to be a fast table for temporary storage.
create unlogged table domain_web_requests (
    domain          text not null,
    request_time    timestamp not null default now()
);

create index domain_web_requests_domain on domain_web_requests ( domain );

-- return false if there is a request for the given domain within the last domain_timeout_arg seconds.  otherwise
-- return true and insert a row into domain_web_request for the domain.  this function does not lock the table and
-- so may allow some parallel requests through.
create or replace function get_domain_web_requests_lock( domain_arg text, domain_timeout_arg int ) returns boolean as $$
begin

-- we don't want this table to grow forever or to have to manage it externally, so just truncate about every
-- 1 million requests.  only do this if there are more than 1000 rows in the table so that unit tests will not
-- randomly fail.
if ( select random() * 1000000 ) <  1 then
    if exists ( select 1 from domain_web_requests offset 1000 ) then
        truncate table domain_web_requests;
    end if;
end if;

if exists (
    select *
        from domain_web_requests
        where
            domain = domain_arg and
            extract( epoch from now() - request_time ) < domain_timeout_arg
    ) then

    return false;
end if;

delete from domain_web_requests where domain = domain_arg;
insert into domain_web_requests (domain) select domain_arg;

return true;
end
$$ language plpgsql;


CREATE TYPE media_sitemap_pages_change_frequency AS ENUM (
    'always',
    'hourly',
    'daily',
    'weekly',
    'monthly',
    'yearly',
    'never'
);


-- Pages derived from XML sitemaps (stories or not)
CREATE TABLE media_sitemap_pages (
    media_sitemap_pages_id  BIGSERIAL   PRIMARY KEY,
    media_id                INT         NOT NULL REFERENCES media (media_id) ON DELETE CASCADE,

    -- <loc> -- URL of the page
    url                     TEXT                                  NOT NULL,

    -- <lastmod> -- date of last modification of the URL
    last_modified           TIMESTAMP WITH TIME ZONE              NULL,

    -- <changefreq> -- how frequently the page is likely to change
    change_frequency        media_sitemap_pages_change_frequency  NULL,

    -- <priority> -- priority of this URL relative to other URLs on your site
    priority                DECIMAL(2, 1)                         NOT NULL DEFAULT 0.5,

    -- <news:title> -- title of the news article
    news_title              TEXT                                  NULL,

    -- <news:publication_date> -- article publication date
    news_publish_date       TIMESTAMP WITH TIME ZONE              NULL,

    CONSTRAINT media_sitemap_pages_priority_within_bounds
        CHECK (priority IS NULL OR (priority >= 0.0 AND priority <= 1.0))

);

CREATE INDEX media_sitemap_pages_media_id
    ON media_sitemap_pages (media_id);

CREATE UNIQUE INDEX media_sitemap_pages_url
    ON media_sitemap_pages (url);


--
-- Domains for which we have tried to fetch SimilarWeb stats
--
-- Every media source domain for which we have tried to fetch estimated visits
-- from SimilarWeb gets stored here.
--
-- The domain might have been invalid or unpopular enough so
-- "similarweb_estimated_visits" might not necessarily store stats for every
-- domain in this table.
--
CREATE TABLE similarweb_domains (
    similarweb_domains_id SERIAL PRIMARY KEY,

    -- Top-level (e.g. cnn.com) or second-level (e.g. edition.cnn.com) domain
    domain TEXT NOT NULL

);

CREATE UNIQUE INDEX similarweb_domains_domain
    ON similarweb_domains (domain);


--
-- Media - SimilarWeb domain map
--
-- A few media sources might be pointing to one or more domains due to code
-- differences in how domain was extracted from media source's URL between
-- various implementations.
--
CREATE TABLE media_similarweb_domains_map (
    media_similarweb_domains_map_id SERIAL  PRIMARY KEY,

    media_id                        INT     NOT NULL REFERENCES media (media_id) ON DELETE CASCADE,
    similarweb_domains_id           INT     NOT NULL REFERENCES similarweb_domains (similarweb_domains_id) ON DELETE CASCADE
);

-- Different media sources can point to the same domain
CREATE UNIQUE INDEX media_similarweb_domains_map_media_id_sdi
    ON media_similarweb_domains_map (media_id, similarweb_domains_id);


--
-- SimilarWeb estimated visits for domain
-- (https://www.similarweb.com/corp/developer/estimated_visits_api)
--
CREATE TABLE similarweb_estimated_visits (
    similarweb_estimated_visits_id  SERIAL  PRIMARY KEY,

    -- Domain for which the stats were fetched
    similarweb_domains_id           INT     NOT NULL REFERENCES similarweb_domains (similarweb_domains_id) ON DELETE CASCADE,

    -- Month, e.g. 2018-03-01 for March of 2018
    month                           DATE    NOT NULL,

    -- Visit count is for the main domain only (value of "main_domain_only" API call argument)
    main_domain_only                BOOLEAN NOT NULL,

    -- Visit count
    visits                          BIGINT  NOT NULL

);

CREATE UNIQUE INDEX similarweb_estimated_visits_domain_month_mdo
    ON similarweb_estimated_visits (similarweb_domains_id, month, main_domain_only);<|MERGE_RESOLUTION|>--- conflicted
+++ resolved
@@ -24,11 +24,7 @@
 DECLARE
     -- Database schema version number (same as a SVN revision number)
     -- Increase it by 1 if you make major database schema changes.
-<<<<<<< HEAD
-    MEDIACLOUD_DATABASE_SCHEMA_VERSION CONSTANT INT := 4726;
-=======
     MEDIACLOUD_DATABASE_SCHEMA_VERSION CONSTANT INT := 4725;
->>>>>>> b0439fd1
 BEGIN
 
     -- Update / set database schema version
@@ -906,11 +902,6 @@
         CHECK (stories_id IS NOT NULL)
     ) FOR VALUES IN ('content')
     PARTITION BY RANGE (downloads_id);
-
--- We need a separate unique index for the "download_texts" foreign key to be
--- able to point to "downloads_success_content" partitions
-CREATE UNIQUE INDEX downloads_success_content_downloads_id
-    ON downloads_success_content (downloads_id);
 
 CREATE INDEX downloads_success_content_extracted
     ON downloads_success_content (extracted);
@@ -1556,16 +1547,8 @@
 
     FOREACH partition IN ARRAY created_partitions LOOP
 
-        RAISE NOTICE 'Adding foreign key to created partition "%"...', partition;
-        EXECUTE '
-            ALTER TABLE ' || partition || '
-                ADD CONSTRAINT ' || partition || '_downloads_id_fkey
-                FOREIGN KEY (downloads_id)
-                REFERENCES ' || REPLACE(partition, 'download_texts_p', 'downloads_success_content') || ' (downloads_id)
-                ON DELETE CASCADE;
-        ';
-
-        RAISE NOTICE 'Adding trigger to created partition "%"...', partition;
+        RAISE NOTICE 'Altering created partition "%"...', partition;
+
         EXECUTE '
             CREATE TRIGGER ' || partition || '_test_referenced_download_trigger
                 BEFORE INSERT OR UPDATE ON ' || partition || '
@@ -1684,76 +1667,6 @@
 CREATE TRIGGER download_texts_view_insert_update_delete_trigger
     INSTEAD OF INSERT OR UPDATE OR DELETE ON download_texts
     FOR EACH ROW EXECUTE PROCEDURE download_texts_view_insert_update_delete();
-
-
---
--- Move a chunk of download texts from a non-partitioned "download_texts_np" to a
--- partitioned "download_texts_p".
---
--- Expects starting and ending "download_texts_id" instead of a chunk size in order
--- to avoid index bloat that would happen when reading rows in sequential
--- chunks.
---
--- Returns number of rows that were moved.
---
--- Call this repeatedly to migrate all the data to the partitioned table.
-CREATE OR REPLACE FUNCTION move_chunk_of_nonpartitioned_download_texts_to_partitions(
-    start_download_texts_id INT,
-    end_download_texts_id INT
-)
-RETURNS INT AS $$
-
-DECLARE
-    moved_row_count INT;
-
-BEGIN
-
-    IF NOT (start_download_texts_id < end_download_texts_id) THEN
-        RAISE EXCEPTION '"end_download_texts_id" must be bigger than "start_download_texts_id".';
-    END IF;
-
-
-    PERFORM pid
-    FROM pg_stat_activity, LATERAL pg_cancel_backend(pid) f
-    WHERE backend_type = 'autovacuum worker'
-      AND query ~ 'download_texts';
-
-    RAISE NOTICE
-        'Moving download texts of download_texts_id BETWEEN % AND % to the partitioned table...',
-        start_download_texts_id, end_download_texts_id;
-
-    -- Fetch and delete download texts within bounds
-    WITH deleted_rows AS (
-        DELETE FROM download_texts_np
-        WHERE download_texts_np_id BETWEEN start_download_texts_id AND end_download_texts_id
-        RETURNING download_texts_np.*
-    )
-
-    -- Insert rows to the partitioned table
-    INSERT INTO download_texts_p (
-        download_texts_p_id,
-        downloads_id,
-        download_text,
-        download_text_length
-    )
-    SELECT
-        download_texts_np_id,
-        downloads_id,
-        download_text,
-        download_text_length
-    FROM deleted_rows;
-
-    GET DIAGNOSTICS moved_row_count = ROW_COUNT;
-
-    RAISE NOTICE
-        'Done moving download texts of download_texts_id BETWEEN % AND % to the partitioned table, moved % rows.',
-        start_download_texts_id, end_download_texts_id, moved_row_count;
-
-    RETURN moved_row_count;
-
-END;
-$$
-LANGUAGE plpgsql;
 
 
 --
@@ -3275,10 +3188,6 @@
 $$
 BEGIN
 
-    -- We have to create "downloads" partitions before "download_texts" ones
-    -- because "download_texts" will have a foreign key reference to
-    -- "downloads_success_content"
-
     RAISE NOTICE 'Creating partitions in "downloads_success_content" table...';
     PERFORM downloads_success_content_create_partitions();
 
