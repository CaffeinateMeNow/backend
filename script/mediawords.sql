--
-- Schema for MediaWords database
--

-- CREATE LANGUAGE IF NOT EXISTS plpgsql

CREATE EXTENSION IF NOT EXISTS pg_trgm;
CREATE EXTENSION IF NOT EXISTS pgcrypto;

CREATE OR REPLACE FUNCTION create_language_plpgsql()
RETURNS BOOLEAN AS $$
    CREATE LANGUAGE plpgsql;
    SELECT TRUE;
$$ LANGUAGE SQL;

SELECT CASE WHEN NOT
    (
        SELECT  TRUE AS exists
        FROM    pg_language
        WHERE   lanname = 'plpgsql'
        UNION
        SELECT  FALSE AS exists
        ORDER BY exists DESC
        LIMIT 1
    )
THEN
    create_language_plpgsql()
ELSE
    FALSE
END AS plpgsql_created;

DROP FUNCTION create_language_plpgsql();



-- Database properties (variables) table
create table database_variables (
    database_variables_id        serial          primary key,
    name                varchar(512)    not null unique,
    value               varchar(1024)   not null
);

CREATE OR REPLACE FUNCTION set_database_schema_version() RETURNS boolean AS $$
DECLARE

    -- Database schema version number (same as a SVN revision number)
    -- Increase it by 1 if you make major database schema changes.
<<<<<<< HEAD
    MEDIACLOUD_DATABASE_SCHEMA_VERSION CONSTANT INT := 4505;
    
=======
    MEDIACLOUD_DATABASE_SCHEMA_VERSION CONSTANT INT := 4506;

>>>>>>> d833475c
BEGIN

    -- Update / set database schema version
    DELETE FROM database_variables WHERE name = 'database-schema-version';
    INSERT INTO database_variables (name, value) VALUES ('database-schema-version', MEDIACLOUD_DATABASE_SCHEMA_VERSION::int);

    return true;

END;
$$
LANGUAGE 'plpgsql';


-- Set the version number right away
SELECT set_database_schema_version();
INSERT INTO database_variables( name, value ) values ( 'LAST_STORY_SENTENCES_ID_PROCESSED', '0' );

-- This function is needed because date_trunc('week', date) is not consider immutable
-- See http://www.mentby.com/Group/pgsql-general/datetrunc-on-date-is-immutable.html
--
CREATE OR REPLACE FUNCTION week_start_date(day date)
    RETURNS date AS
$$
DECLARE
    date_trunc_result date;
BEGIN
    date_trunc_result := date_trunc('week', day::timestamp);
    RETURN date_trunc_result;
END;
$$
LANGUAGE 'plpgsql' IMMUTABLE
  COST 10;

CREATE OR REPLACE FUNCTION loop_forever()
    RETURNS VOID AS
$$
DECLARE
    temp integer;
BEGIN
   temp := 1;
   LOOP
    temp := temp + 1;
    perform pg_sleep( 1 );
    RAISE NOTICE 'time - %', temp;
   END LOOP;
END;
$$
LANGUAGE 'plpgsql' IMMUTABLE
  COST 10;


CREATE OR REPLACE FUNCTION purge_story_sentences(default_start_day date, default_end_day date)
  RETURNS VOID  AS
$$
DECLARE
    media_rec record;
    current_time timestamp;
BEGIN
    current_time := timeofday()::timestamp;

    RAISE NOTICE 'time - %', current_time;

    FOR media_rec IN (
          SELECT media_id,
                 COALESCE( sw_data_start_date, default_start_day ) AS start_date
          FROM media
          WHERE NOT (COALESCE( sw_data_start_date, default_start_day ) IS NULL )
          ORDER BY media_id
      ) LOOP
        current_time := timeofday()::timestamp;

        RAISE NOTICE 'media_id is %, start_date - % time - %', media_rec.media_id, media_rec.start_date, current_time;
<<<<<<< HEAD

        DELETE FROM story_sentences
        WHERE media_id = media_rec.media_id
          AND date_trunc( 'day', publish_date ) < date_trunc( 'day', media_rec.start_date );

=======
        DELETE from story_sentences where media_id = media_rec.media_id and date_trunc( 'day', publish_date ) < date_trunc( 'day', media_rec.start_date );
>>>>>>> d833475c
    END LOOP;

  RAISE NOTICE 'time - %', current_time;  -- Prints 30
  FOR media_rec IN (
          SELECT media_id,
                 COALESCE( sw_data_end_date, default_end_day ) AS end_date
          FROM media
          WHERE NOT (COALESCE( sw_data_end_date, default_end_day ) IS NULL )
          ORDER BY media_id
      ) LOOP
        current_time := timeofday()::timestamp;

        RAISE NOTICE 'media_id is %, end_date - % time - %', media_rec.media_id, media_rec.end_date, current_time;
<<<<<<< HEAD

        DELETE from story_sentences
        WHERE media_id = media_rec.media_id
          AND date_trunc( 'day', publish_date ) > date_trunc( 'day', media_rec.end_date );

=======
        DELETE from story_sentences where media_id = media_rec.media_id and date_trunc( 'day', publish_date ) > date_trunc( 'day', media_rec.end_date );
>>>>>>> d833475c
    END LOOP;
END;
$$
LANGUAGE 'plpgsql'
 ;

CREATE OR REPLACE FUNCTION purge_story_sentence_counts(default_start_day date, default_end_day date)
  RETURNS VOID  AS
$$
DECLARE
    media_rec record;
    current_time timestamp;
BEGIN
    current_time := timeofday()::timestamp;

    RAISE NOTICE 'time - %', current_time;
    FOR media_rec IN (
          SELECT media_id,
                 COALESCE( sw_data_start_date, default_start_day ) AS start_date
          FROM media
          WHERE NOT (COALESCE ( sw_data_start_date, default_start_day ) IS NULL )
          ORDER BY media_id
      ) LOOP
        current_time := timeofday()::timestamp;
        RAISE NOTICE 'media_id is %, start_date - % time - %', media_rec.media_id, media_rec.start_date, current_time;
        DELETE from story_sentence_counts where media_id = media_rec.media_id and publish_week < date_trunc( 'day', media_rec.start_date );
    END LOOP;

  RAISE NOTICE 'time - %', current_time;  -- Prints 30
  FOR media_rec IN (
          SELECT media_id,
                 COALESCE( sw_data_end_date, default_end_day ) AS end_date
          FROM media
          WHERE NOT (COALESCE ( sw_data_end_date, default_end_day ) IS NULL )
          ORDER BY media_id
      ) LOOP
        current_time := timeofday()::timestamp;
        RAISE NOTICE 'media_id is %, end_date - % time - %', media_rec.media_id, media_rec.end_date, current_time;
        DELETE from story_sentence_counts where media_id = media_rec.media_id and publish_week > date_trunc( 'day', media_rec.end_date );
    END LOOP;
END;
$$
LANGUAGE 'plpgsql'
 ;

CREATE OR REPLACE FUNCTION update_media_last_updated () RETURNS trigger AS
$$
   DECLARE
   BEGIN

      IF ( TG_OP = 'UPDATE' ) OR (TG_OP = 'INSERT') THEN
      	 update media set db_row_last_updated = now() where media_id = NEW.media_id;
      END IF;

      IF ( TG_OP = 'UPDATE' ) OR (TG_OP = 'DELETE') THEN
      	 update media set db_row_last_updated = now() where media_id = OLD.media_id;
      END IF;

      RETURN NEW;
   END;
$$
LANGUAGE 'plpgsql';

-- Store whether story triggers should be enable in PRIVATE.use_story_triggers
-- This variable is session based. If it's not set, set it to enable triggers and return true
CREATE OR REPLACE FUNCTION  story_triggers_enabled() RETURNS boolean  LANGUAGE  plpgsql AS $$
BEGIN

    BEGIN
       IF current_setting('PRIVATE.use_story_triggers') = '' THEN
          perform enable_story_triggers();
       END IF;
       EXCEPTION when undefined_object then
        perform enable_story_triggers();

     END;

    return true;
    return current_setting('PRIVATE.use_story_triggers') = 'yes';
END$$;

CREATE OR REPLACE FUNCTION  enable_story_triggers() RETURNS void LANGUAGE  plpgsql AS $$
DECLARE
BEGIN
        perform set_config('PRIVATE.use_story_triggers', 'yes', false );
END$$;

CREATE OR REPLACE FUNCTION  disable_story_triggers() RETURNS void LANGUAGE  plpgsql AS $$
DECLARE
BEGIN
        perform set_config('PRIVATE.use_story_triggers', 'no', false );
END$$;

CREATE OR REPLACE FUNCTION last_updated_trigger () RETURNS trigger AS
$$
   DECLARE
      path_change boolean;
      table_with_trigger_column  boolean default false;
   BEGIN
      -- RAISE NOTICE 'BEGIN ';
        IF TG_TABLE_NAME in ( 'processed_stories', 'stories', 'story_sentences') THEN
           table_with_trigger_column = true;
        ELSE
           table_with_trigger_column = false;
        END IF;

	IF table_with_trigger_column THEN
	   IF ( ( TG_OP = 'UPDATE' ) OR (TG_OP = 'INSERT') ) AND NEW.disable_triggers THEN
     	       RETURN NEW;
           END IF;
      END IF;

      IF ( story_triggers_enabled() ) AND ( ( TG_OP = 'UPDATE' ) OR (TG_OP = 'INSERT') ) then

      	 NEW.db_row_last_updated = now();

      END IF;

      RETURN NEW;
   END;
$$
LANGUAGE 'plpgsql';

CREATE OR REPLACE FUNCTION update_story_sentences_updated_time_trigger () RETURNS trigger AS
$$
   DECLARE
      path_change boolean;
   BEGIN

        IF NOT story_triggers_enabled() THEN
           RETURN NULL;
        END IF;

        IF NEW.disable_triggers THEN
           RETURN NULL;
        END IF;

	UPDATE story_sentences set db_row_last_updated = now() where stories_id = NEW.stories_id;
	RETURN NULL;
   END;
$$
LANGUAGE 'plpgsql';

CREATE OR REPLACE FUNCTION update_stories_updated_time_by_stories_id_trigger () RETURNS trigger AS
$$
    DECLARE
        path_change boolean;
        table_with_trigger_column  boolean default false;
        reference_stories_id integer default null;
    BEGIN

       IF NOT story_triggers_enabled() THEN
           RETURN NULL;
        END IF;

        IF TG_TABLE_NAME in ( 'processed_stories', 'stories', 'story_sentences') THEN
           table_with_trigger_column = true;
        ELSE
           table_with_trigger_column = false;
        END IF;

	IF table_with_trigger_column THEN
	   IF TG_OP = 'INSERT' AND NEW.disable_triggers THEN
	       RETURN NULL;
	   ELSEIF ( ( TG_OP = 'UPDATE' ) OR (TG_OP = 'DELETE') ) AND OLD.disable_triggers THEN
     	       RETURN NULL;
           END IF;
       END IF;

        IF TG_OP = 'INSERT' THEN
            -- The "old" record doesn't exist
            reference_stories_id = NEW.stories_id;
        ELSIF ( TG_OP = 'UPDATE' ) OR (TG_OP = 'DELETE') THEN
            reference_stories_id = OLD.stories_id;
        ELSE
            RAISE EXCEPTION 'Unconfigured operation: %', TG_OP;
        END IF;

	IF table_with_trigger_column THEN
            UPDATE stories
               SET db_row_last_updated = now()
               WHERE stories_id = reference_stories_id;
            RETURN NULL;
        ELSE
            UPDATE stories
               SET db_row_last_updated = now()
               WHERE stories_id = reference_stories_id and (disable_triggers is NOT true);
            RETURN NULL;
        END IF;
   END;
$$
LANGUAGE 'plpgsql';

CREATE OR REPLACE FUNCTION update_story_sentences_updated_time_by_story_sentences_id_trigger () RETURNS trigger AS
$$
    DECLARE
        path_change boolean;
        table_with_trigger_column  boolean default false;
        reference_story_sentences_id bigint default null;
    BEGIN

       IF NOT story_triggers_enabled() THEN
           RETURN NULL;
        END IF;

       IF NOT story_triggers_enabled() THEN
           RETURN NULL;
        END IF;

        IF TG_TABLE_NAME in ( 'processed_stories', 'stories', 'story_sentences') THEN
           table_with_trigger_column = true;
        ELSE
           table_with_trigger_column = false;
        END IF;

	IF table_with_trigger_column THEN
	   IF TG_OP = 'INSERT' AND NEW.disable_triggers THEN
	       RETURN NULL;
	   ELSEIF ( ( TG_OP = 'UPDATE' ) OR (TG_OP = 'DELETE') ) AND OLD.disable_triggers THEN
     	       RETURN NULL;
           END IF;
       END IF;

        IF TG_OP = 'INSERT' THEN
            -- The "old" record doesn't exist
            reference_story_sentences_id = NEW.story_sentences_id;
        ELSIF ( TG_OP = 'UPDATE' ) OR (TG_OP = 'DELETE') THEN
            reference_story_sentences_id = OLD.story_sentences_id;
        ELSE
            RAISE EXCEPTION 'Unconfigured operation: %', TG_OP;
        END IF;

	IF table_with_trigger_column THEN
            UPDATE story_sentences
              SET db_row_last_updated = now()
              WHERE story_sentences_id = reference_story_sentences_id;
            RETURN NULL;
        ELSE
            UPDATE story_sentences
              SET db_row_last_updated = now()
              WHERE story_sentences_id = reference_story_sentences_id and (disable_triggers is NOT true);
            RETURN NULL;
        END IF;
   END;
$$
LANGUAGE 'plpgsql';

CREATE OR REPLACE FUNCTION update_stories_updated_time_by_media_id_trigger () RETURNS trigger AS
$$
    DECLARE
        path_change boolean;
        reference_media_id integer default null;
    BEGIN

        IF TG_OP = 'INSERT' THEN
            -- The "old" record doesn't exist
            reference_media_id = EWEW.media_id;
        ELSIF ( TG_OP = 'UPDATE' ) OR (TG_OP = 'DELETE') THEN
            reference_media_id = OLD.media_id;
        ELSE
            RAISE EXCEPTION 'Unconfigured operation: %', TG_OP;
        END IF;

        UPDATE stories
        SET db_row_last_updated = now()
        WHERE media_id = reference_media_id;

        RETURN NULL;
    END;
$$
LANGUAGE 'plpgsql';

create table media (
    media_id            serial          primary key,
    url                 varchar(1024)   not null,
    name                varchar(128)    not null,
    moderated           boolean         not null,
<<<<<<< HEAD
    moderation_notes    text            null,       
=======
    feeds_added         boolean         not null,
    moderation_notes    text            null,
>>>>>>> d833475c
    full_text_rss       boolean,
    extract_author      boolean         default(false),
    sw_data_start_date  date            default(null),
    sw_data_end_date    date            default(null),

    -- It indicates that the media source includes a substantial number of
    -- links in its feeds that are not its own. These media sources cause
    -- problems for the cm spider, which finds those foreign rss links and
    -- thinks that the urls belong to the parent media source.
    foreign_rss_links   boolean         not null default( false ),
    dup_media_id        int             null references media on delete set null deferrable,
    is_not_dup          boolean         null,
    use_pager           boolean         null,
    unpaged_stories     int             not null default 0,

    -- Annotate stories from this media source with CoreNLP?
    annotate_with_corenlp   BOOLEAN     NOT NULL DEFAULT(false),

    -- Delay content downloads for this media source this many hours
    content_delay       int             null,

    db_row_last_updated         timestamp with time zone,

    CONSTRAINT media_name_not_empty CHECK ( ( (name)::text <> ''::text ) ),
    CONSTRAINT media_self_dup CHECK ( dup_media_id IS NULL OR dup_media_id <> media_id )
);

create unique index media_name on media(name);
create unique index media_url on media(url);
create index media_moderated on media(moderated);
create index media_db_row_last_updated on media( db_row_last_updated );

CREATE INDEX media_name_trgm on media USING gin (name gin_trgm_ops);
CREATE INDEX media_url_trgm on media USING gin (url gin_trgm_ops);

-- list of media sources for which the stories should be updated to be at
-- at least db_row_last_updated
create table media_update_time_queue (
    media_id                    int         not null references media on delete cascade,
    db_row_last_updated         timestamp with time zone not null
);


-- Media feed rescraping state
CREATE TABLE media_rescraping (
    media_id            int                       NOT NULL UNIQUE REFERENCES media ON DELETE CASCADE,

    -- Disable periodic rescraping?
    disable             BOOLEAN                   NOT NULL DEFAULT 'f',

    -- Timestamp of last rescrape; NULL means that media was never scraped at all
    last_rescrape_time  TIMESTAMP WITH TIME ZONE  NULL
);

CREATE UNIQUE INDEX media_rescraping_media_id on media_rescraping(media_id);
CREATE INDEX media_rescraping_last_rescrape_time on media_rescraping(last_rescrape_time);

-- Insert new rows to "media_rescraping" for each new row in "media"
CREATE OR REPLACE FUNCTION media_rescraping_add_initial_state_trigger() RETURNS trigger AS
$$
    BEGIN
        INSERT INTO media_rescraping (media_id, disable, last_rescrape_time)
        VALUES (NEW.media_id, 'f', NULL);
        RETURN NEW;
   END;
$$
LANGUAGE 'plpgsql';

CREATE TRIGGER media_rescraping_add_initial_state_trigger
    AFTER INSERT ON media
    FOR EACH ROW EXECUTE PROCEDURE media_rescraping_add_initial_state_trigger();


create index media_update_time_queue_updated on media_update_time_queue ( db_row_last_updated );

create table media_stats (
    media_stats_id              serial      primary key,
    media_id                    int         not null references media on delete cascade,
    num_stories                 int         not null,
    num_sentences               int         not null,
    stat_date                   date        not null
);

--
-- Returns true if media has active RSS feeds
--
CREATE OR REPLACE FUNCTION media_has_active_syndicated_feeds(param_media_id INT)
RETURNS boolean AS $$
BEGIN

    -- Check if media exists
    IF NOT EXISTS (

        SELECT 1
        FROM media
        WHERE media_id = param_media_id

    ) THEN
        RAISE EXCEPTION 'Media % does not exist.', param_media_id;
        RETURN FALSE;
    END IF;

    -- Check if media has feeds
    IF EXISTS (

        SELECT 1
        FROM feeds
        WHERE media_id = param_media_id
          AND feed_status = 'active'

          -- Website might introduce RSS feeds later
          AND feed_type = 'syndicated'

    ) THEN
        RETURN TRUE;
    ELSE
        RETURN FALSE;
    END IF;
    
END;
$$
LANGUAGE 'plpgsql';


create index media_stats_medium on media_stats( media_id );

<<<<<<< HEAD
-- Function to check whether media item has feeds added
    
=======
>>>>>>> d833475c
create type feed_feed_type AS ENUM ( 'syndicated', 'web_page' );

-- Feed statuses that determine whether the feed will be fetched
-- or skipped
CREATE TYPE feed_feed_status AS ENUM (
    -- Feed is active, being fetched
    'active',
    -- Feed is (temporary) disabled (usually by hand), not being fetched
    'inactive',
    -- Feed was moderated as the one that shouldn't be fetched, but is still kept around
    -- to reduce the moderation queue next time the page is being scraped for feeds to find
    -- new ones
    'skipped'
);

create table feeds (
    feeds_id            serial              primary key,
    media_id            int                 not null references media on delete cascade,
    name                varchar(512)        not null,
    url                 varchar(1024)       not null,
    reparse             boolean             null,
    feed_type           feed_feed_type      not null default 'syndicated',
    feed_status         feed_feed_status    not null default 'active',
    last_checksum       text                null,

    -- Last time the feed was *attempted* to be downloaded and parsed
    -- (null -- feed was never attempted to be downloaded and parsed)
    -- (used to allow more active feeds to be downloaded more frequently)
    last_attempted_download_time    timestamp with time zone,

    -- Last time the feed was *successfully* downloaded and parsed
    -- (null -- feed was either never attempted to be downloaded or parsed,
    -- or feed was never successfully downloaded and parsed)
    -- (used to find feeds that are broken)
    last_successful_download_time   timestamp with time zone,

    -- Last time the feed provided a new story
    -- (null -- feed has never provided any stories)
    last_new_story_time             timestamp with time zone
);

UPDATE feeds SET last_new_story_time = greatest( last_attempted_download_time, last_new_story_time );

create index feeds_media on feeds(media_id);
create index feeds_name on feeds(name);
create unique index feeds_url on feeds (url, media_id);
create index feeds_reparse on feeds(reparse);
create index feeds_last_attempted_download_time on feeds(last_attempted_download_time);
create index feeds_last_successful_download_time on feeds(last_successful_download_time);

-- Feeds for media item that were found after (re)scraping
CREATE TABLE feeds_after_rescraping (
    feeds_after_rescraping_id   SERIAL          PRIMARY KEY,
    media_id                    INT             NOT NULL REFERENCES media ON DELETE CASCADE,
    name                        VARCHAR(512)    NOT NULL,
    url                         VARCHAR(1024)   NOT NULL,
    feed_type                   feed_feed_type  NOT NULL DEFAULT 'syndicated'
);
CREATE INDEX feeds_after_rescraping_media_id ON feeds_after_rescraping(media_id);
CREATE INDEX feeds_after_rescraping_name ON feeds_after_rescraping(name);
CREATE UNIQUE INDEX feeds_after_rescraping_url ON feeds_after_rescraping(url, media_id);


-- Feed is "stale" (hasn't provided a new story in some time)
-- Not to be confused with "stale feeds" in extractor!
CREATE OR REPLACE FUNCTION feed_is_stale(param_feeds_id INT) RETURNS boolean AS $$
BEGIN

    -- Check if feed exists at all
    IF NOT EXISTS (
        SELECT 1
        FROM feeds
        WHERE feeds.feeds_id = param_feeds_id
    ) THEN
        RAISE EXCEPTION 'Feed % does not exist.', param_feeds_id;
        RETURN FALSE;
    END IF;

    -- Check if feed is active
    IF EXISTS (
        SELECT 1
        FROM feeds
        WHERE feeds.feeds_id = param_feeds_id
          AND (
              feeds.last_new_story_time IS NULL
           OR feeds.last_new_story_time < NOW() - INTERVAL '6 months'
          )
    ) THEN
        RETURN TRUE;
    ELSE
        RETURN FALSE;
    END IF;

END;
$$
LANGUAGE 'plpgsql';


create table tag_sets (
    tag_sets_id            serial            primary key,
    name                varchar(512)    not null,
    label               varchar(512),
    description         text,
    show_on_media       boolean,
    show_on_stories     boolean,
    CONSTRAINT tag_sets_name_not_empty CHECK (((name)::text <> ''::text))
);

create unique index tag_sets_name on tag_sets (name);

create table tags (
    tags_id                serial            primary key,
    tag_sets_id            int                not null references tag_sets,
    tag                    varchar(512)    not null,
    label                  varchar(512),
    description            text,
    show_on_media          boolean,
    show_on_stories        boolean,
        CONSTRAINT no_line_feed CHECK (((NOT ((tag)::text ~~ '%
%'::text)) AND (NOT ((tag)::text ~~ '%
%'::text)))),
        CONSTRAINT tag_not_empty CHECK (((tag)::text <> ''::text))
);

create index tags_tag_sets_id ON tags (tag_sets_id);
create unique index tags_tag on tags (tag, tag_sets_id);
create index tags_tag_1 on tags (split_part(tag, ' ', 1));
create index tags_tag_2 on tags (split_part(tag, ' ', 2));
create index tags_tag_3 on tags (split_part(tag, ' ', 3));

create view tags_with_sets as select t.*, ts.name as tag_set_name from tags t, tag_sets ts where t.tag_sets_id = ts.tag_sets_id;
<<<<<<< HEAD
    
insert into tag_sets ( name, label, description ) values (
    'media_type',
    'Media Type',
    'High level topology for media sources for use across a variety of different topics'
);

create temporary table media_type_tags ( name text, label text, description text );
insert into media_type_tags values
    (
        'Not Typed',
        'Not Typed',
        'The medium has not yet been typed.'
    ),
    (
        'Other',
        'Other',
        'The medium does not fit in any listed type.'
    ),
    (
        'Independent Group',
        'Ind. Group',

        -- Single multiline string
        'An academic or nonprofit group that is not affiliated with the private sector or government, '
        'such as the Electronic Frontier Foundation or the Center for Democracy and Technology)'
    ),
    (
        'Social Linking Site',
        'Social Linking',

        -- Single multiline string
        'A site that aggregates links based at least partially on user submissions and/or ranking, '
        'such as Reddit, Digg, Slashdot, MetaFilter, StumbleUpon, and other social news sites'
    ),
    (
        'Blog',
        'Blog',

        -- Single multiline string
        'A web log, written by one or more individuals, that is not associated with a professional '
        'or advocacy organization or institution'
    ),
    (
        'General Online News Media',
        'General News',

        -- Single multiline string
        'A site that is a mainstream media outlet, such as The New York Times and The Washington Post; '
        'an online-only news outlet, such as Slate, Salon, or the Huffington Post; '
        'or a citizen journalism or non-profit news outlet, such as Global Voices or ProPublica'
    ),
    (
        'Issue Specific Campaign',
        'Issue',
        'A site specifically dedicated to campaigning for or against a single issue.'
    ),
    (
        'News Aggregator',
        'News Agg.',

        -- Single multiline string
        'A site that contains little to no original content and compiles news from other sites, '
        'such as Yahoo News or Google News'
    ),
    (
        'Tech Media',
        'Tech Media',

        -- Single multiline string
        'A site that focuses on technological news and information produced by a news organization, '
        'such as Arstechnica, Techdirt, or Wired.com'
    ),
    (
        'Private Sector',
        'Private Sec.',

        -- Single multiline string
        'A non-news media for-profit actor, including, for instance, trade organizations, industry '
        'sites, and domain registrars'
    ),
    (
        'Government',
        'Government',

        -- Single multiline string
        'A site associated with and run by a government-affiliated entity, such as the DOJ website, '
        'White House blog, or a U.S. Senator official website'
    ),
    (
        'User-Generated Content Platform',
        'User Gen.',

        -- Single multiline string
        'A general communication and networking platform or tool, like Wikipedia, YouTube, Twitter, '
        'and Scribd, or a search engine like Google or speech platform like the Daily Kos'
    );
    
=======

insert into tag_sets ( name, label, description ) values ( 'media_type', 'Media Type', 'High level topology for media sources for use across a variety of different topics' );

create temporary table media_type_tags ( name text, label text, description text );
insert into media_type_tags values
    ( 'Not Typed', 'Not Typed', 'The medium has not yet been typed.' ),
    ( 'Other', 'Other', 'The medium does not fit in any listed type.' ),
    ( 'Independent Group', 'Ind. Group', 'An academic or nonprofit group that is not affiliated with the private sector or government, such as the Electronic Frontier Foundation or the Center for Democracy and Technology)' ),
    ( 'Social Linking Site', 'Social Linking', 'A site that aggregates links based at least partially on user submissions and/or ranking, such as Reddit, Digg, Slashdot, MetaFilter, StumbleUpon, and other social news sites' ),
    ( 'Blog', 'Blog', 'A web log, written by one or more individuals, that is not associated with a professional or advocacy organization or institution' ),
    ( 'General Online News Media', 'General News', 'A site that is a mainstream media outlet, such as The New York Times and The Washington Post; an online-only news outlet, such as Slate, Salon, or the Huffington Post; or a citizen journalism or non-profit news outlet, such as Global Voices or ProPublica' ),
    ( 'Issue Specific Campaign', 'Issue', 'A site specifically dedicated to campaigning for or against a single issue.' ),
    ( 'News Aggregator', 'News Agg.', 'A site that contains little to no original content and compiles news from other sites, such as Yahoo News or Google News' ),
    ( 'Tech Media', 'Tech Media', 'A site that focuses on technological news and information produced by a news organization, such as Arstechnica, Techdirt, or Wired.com' ),
    ( 'Private Sector', 'Private Sec.', 'A non-news media for-profit actor, including, for instance, trade organizations, industry sites, and domain registrars' ),
    ( 'Government', 'Government', 'A site associated with and run by a government-affiliated entity, such as the DOJ website, White House blog, or a U.S. Senator official website' ),
    ( 'User-Generated Content Platform', 'User Gen.', 'A general communication and networking platform or tool, like Wikipedia, YouTube, Twitter, and Scribd, or a search engine like Google or speech platform like the Daily Kos' );

>>>>>>> d833475c
insert into tags ( tag_sets_id, tag, label, description )
    select ts.tag_sets_id, mtt.name, mtt.name, mtt.description
        from tag_sets ts cross join media_type_tags mtt
        where ts.name = 'media_type';

create table feeds_tags_map (
    feeds_tags_map_id    serial            primary key,
    feeds_id            int                not null references feeds on delete cascade,
    tags_id                int                not null references tags on delete cascade
);

create unique index feeds_tags_map_feed on feeds_tags_map (feeds_id, tags_id);
create index feeds_tags_map_tag on feeds_tags_map (tags_id);

create table media_tags_map (
    media_tags_map_id    serial            primary key,
    media_id            int                not null references media on delete cascade,
    tags_id                int                not null references tags on delete cascade
);

create unique index media_tags_map_media on media_tags_map (media_id, tags_id);
create index media_tags_map_tag on media_tags_map (tags_id);

DROP TRIGGER IF EXISTS mtm_last_updated on media_tags_map CASCADE;
CREATE TRIGGER mtm_last_updated BEFORE INSERT OR UPDATE OR DELETE
    ON media_tags_map FOR EACH ROW EXECUTE PROCEDURE update_media_last_updated() ;

create view media_with_media_types as
    select m.*, mtm.tags_id media_type_tags_id, t.label media_type
    from
        media m
        left join (
            tags t
            join tag_sets ts on ( ts.tag_sets_id = t.tag_sets_id and ts.name = 'media_type' )
            join media_tags_map mtm on ( mtm.tags_id = t.tags_id )
        ) on ( m.media_id = mtm.media_id );


-- A dashboard defines which collections, dates, and topics appear together within a given dashboard screen.
-- For example, a dashboard might include three media_sets for russian collections, a set of dates for which
-- to generate a dashboard for those collections, and a set of topics to use for specific dates for all media
-- sets within the collection
create table dashboards (
    dashboards_id               serial          primary key,
    name                        varchar(1024)   not null,
    start_date                  timestamp       not null,
    end_date                    timestamp       not null,

    -- A "public" dashboard is the one that is shown in the web UI
    -- (e.g. the "create controversy" page)
    public                      boolean         not null default true
);

create unique index dashboards_name on dashboards ( name );
CREATE INDEX dashboards_name_trgm on dashboards USING gin (name gin_trgm_ops);

CREATE TYPE query_version_enum AS ENUM ('1.0');

create table queries (
    queries_id              serial              primary key,
    start_date              date                not null,
    end_date                date                not null,
    generate_page           boolean             not null default false,
    creation_date           timestamp           not null default now(),
    description             text                null,
    dashboards_id           int                 null references dashboards,
    md5_signature           varchar(32)         not null,
    query_version           query_version_enum  NOT NULL DEFAULT enum_last (null::query_version_enum )
);

create index queries_creation_date on queries (creation_date);
create unique index queries_hash_version on queries (md5_signature, query_version);
create index queries_md5_signature on queries  (md5_signature);

create table media_rss_full_text_detection_data (
    media_id            int references media on delete cascade,
    max_similarity      real,
    avg_similarity      double precision,
    min_similarity      real,
    avg_expected_length numeric,
    avg_rss_length      numeric,
    avg_rss_discription numeric,
    count               bigint
);

create index media_rss_full_text_detection_data_media on media_rss_full_text_detection_data (media_id);

-- Sets of media sources that should appear in the dashboard
-- The contents of the row depend on the set_type, which can be one of:
--  medium -- a single medium (media_id)
--  collection -- all media associated with the given tag (tags_id)
--  cluster -- all media within the given clusters (clusters_id)
-- see the check constraint for the definition of which set_type has which rows set
create table media_sets (
    media_sets_id               serial      primary key,
    name                        text        not null,
    description                 text        null,
    set_type                    text        not null,
    media_id                    int         references media on delete cascade,
    tags_id                     int         references tags on delete cascade,
    creation_date               timestamp   default now(),
    vectors_added               boolean     default false,
    include_in_dump             boolean     default true
);

CREATE INDEX media_sets_name_trgm on media_sets USING gin (name gin_trgm_ops);
CREATE INDEX media_sets_description_trgm on media_sets USING gin (description gin_trgm_ops);

CREATE VIEW media_sets_tt2_locale_format AS
    SELECT '[% c.loc("' || COALESCE( name, '') || '") %]' || E'\n' ||  '[% c.loc("' || COALESCE (description, '') || '") %] ' AS tt2_value
    FROM media_sets
    WHERE set_type = 'collection'
    ORDER BY media_sets_id;

alter table media_sets add constraint dashboard_media_sets_type
check ( ( ( set_type = 'medium' ) and ( media_id is not null ) )
        or
        ( ( set_type = 'collection' ) and ( tags_id is not null ) )
        or
        ( ( set_type = 'cluster' ) ) );

create unique index media_sets_medium on media_sets ( media_id );
create index media_sets_tag on media_sets ( tags_id );
create index media_sets_vectors_added on media_sets ( vectors_added );

create table media_sets_media_map (
    media_sets_media_map_id     serial  primary key,
    media_sets_id               int     not null references media_sets on delete cascade,
    media_id                    int     not null references media on delete cascade
);


create index media_sets_media_map_set on media_sets_media_map ( media_sets_id );
create index media_sets_media_map_media on media_sets_media_map ( media_id );

DROP TRIGGER IF EXISTS msmm_last_updated on media_sets_media_map CASCADE;
CREATE TRIGGER msmm_last_updated BEFORE INSERT OR UPDATE OR DELETE
    ON media_sets_media_map FOR EACH ROW EXECUTE PROCEDURE update_media_last_updated() ;


CREATE OR REPLACE FUNCTION media_set_sw_data_retention_dates(
    v_media_sets_id int,
    default_start_day date,
    default_end_day date,

    OUT start_date date,
    OUT end_date date
) AS
$$
DECLARE
    media_rec record;
    current_time timestamp;
BEGIN
    current_time := timeofday()::timestamp;

    --RAISE NOTICE 'time - % ', current_time;

    SELECT media_sets_id,
           MIN(coalesce (media.sw_data_start_date, default_start_day)) AS sw_data_start_date,
           max(coalesce (media.sw_data_end_date,  default_end_day)) AS sw_data_end_date
    INTO media_rec
    FROM media_sets_media_map
        JOIN media
          ON media_sets_media_map.media_id = media.media_id
         AND media_sets_id = v_media_sets_id
    GROUP BY media_sets_id;

    start_date = media_rec.sw_data_start_date;
    end_date = media_rec.sw_data_end_date;

    --RAISE NOTICE 'start date - %', start_date;
    --RAISE NOTICE 'end date - %', end_date;

    return;
END;
$$
LANGUAGE 'plpgsql' STABLE
 ;

CREATE VIEW media_sets_explict_sw_data_dates AS
    SELECT media_sets_id,
           MIN(media.sw_data_start_date) AS sw_data_start_date,
           MAX(media.sw_data_end_date) AS sw_data_end_date
    FROM media_sets_media_map
        JOIN media ON media_sets_media_map.media_id = media.media_id
    GROUP BY media_sets_id;

CREATE VIEW media_with_collections AS
    SELECT t.tag,
           m.media_id,
           m.url,
           m.name,
           m.moderated,
           m.moderation_notes,
           m.full_text_rss
    FROM media m,
         tags t,
         tag_sets ts,
         media_tags_map mtm
    WHERE ts.name::text = 'collection'::text
      AND ts.tag_sets_id = t.tag_sets_id
      AND mtm.tags_id = t.tags_id
      AND mtm.media_id = m.media_id
    ORDER BY m.media_id;


CREATE OR REPLACE FUNCTION media_set_retains_sw_data_for_date(
    v_media_sets_id int,
    test_date date,
    default_start_day date,
    default_end_day date
)
  RETURNS BOOLEAN AS
$$
DECLARE
    media_rec record;
    current_time timestamp;
    start_date   date;
    end_date     date;
BEGIN
    current_time := timeofday()::timestamp;

    -- RAISE NOTICE 'time - %', current_time;

   media_rec = media_set_sw_data_retention_dates( v_media_sets_id, default_start_day,  default_end_day ); -- INTO (media_rec);

   start_date = media_rec.start_date;
   end_date = media_rec.end_date;

    -- RAISE NOTICE 'start date - %', start_date;
    -- RAISE NOTICE 'end date - %', end_date;

    return  ( ( start_date is null )  OR ( start_date <= test_date ) ) AND ( (end_date is null ) OR ( end_date >= test_date ) );
END;
$$
LANGUAGE 'plpgsql' STABLE
 ;

-- dashboard_media_sets associates certain 'collection' type media_sets with a given dashboard.
-- Those assocaited media_sets will appear on the dashboard page, and the media associated with
-- the collections will be available from autocomplete box.
-- This table is also used to determine for which dates to create [daily|weekly|top_500_weekly]_words
-- entries for which media_sets / topics
create table dashboard_media_sets (
    dashboard_media_sets_id     serial          primary key,
    dashboards_id               int             not null references dashboards on delete cascade,
    media_sets_id               int             not null references media_sets on delete cascade,
    color                       text            null
);

CREATE UNIQUE INDEX dashboard_media_sets_media_set_dashboard on dashboard_media_sets(media_sets_id, dashboards_id);
create index dashboard_media_sets_dashboard on dashboard_media_sets( dashboards_id );

-- A topic is a query used to generate dashboard results for a subset of matching stories.
-- For instance, a topic with a query of 'health' would generate dashboard results for only stories that
-- include the word 'health'.  a given topic is confined to a given dashbaord and optionally to date range
-- within the date range of the dashboard.
create table dashboard_topics (
    dashboard_topics_id         serial          primary key,
    name                        varchar(256)    not null,
    query                       varchar(1024)   not null,
    language                    varchar(3)      null,   -- 2- or 3-character ISO 690 language code
    dashboards_id               int             not null references dashboards on delete cascade,
    start_date                  timestamp       not null,
    end_date                    timestamp       not null,
    vectors_added               boolean         default false
);

create index dashboard_topics_dashboard on dashboard_topics ( dashboards_id );
create index dashboard_topics_vectors_added on dashboard_topics ( vectors_added );

CREATE VIEW dashboard_topics_tt2_locale_format AS
    SELECT DISTINCT ON (tt2_value) '[% c.loc("' || name || '") %]' || ' - ' || '[% c.loc("' || lower(name) || '") %]' AS tt2_value
    FROM (
        SELECT *
        FROM dashboard_topics
        ORDER BY name,
                 dashboard_topics_id
    ) AS dashboard_topic_names
    ORDER BY tt2_value;

create table color_sets (
    color_sets_id               serial          primary key,
    color                       varchar( 256 )  not null,
    color_set                   varchar( 256 )  not null,
    id                          varchar( 256 )  not null
);

create unique index color_sets_set_id on color_sets ( color_set, id );

-- prefill colors for partisan_code set so that liberal is blue and conservative is red
insert into color_sets ( color, color_set, id ) values ( 'c10032', 'partisan_code', 'partisan_2012_conservative' );
insert into color_sets ( color, color_set, id ) values ( '00519b', 'partisan_code', 'partisan_2012_liberal' );
insert into color_sets ( color, color_set, id ) values ( '009543', 'partisan_code', 'partisan_2012_libertarian' );

create table stories (
    stories_id                  serial          primary key,
    media_id                    int             not null references media on delete cascade,
    url                         varchar(1024)   not null,
    guid                        varchar(1024)   not null,
    title                       text            not null,
    description                 text            null,
    publish_date                timestamp       not null,
    collect_date                timestamp       not null default now(),
    full_text_rss               boolean         not null default 'f',
    db_row_last_updated                timestamp with time zone,
    language                    varchar(3)      null,   -- 2- or 3-character ISO 690 language code; empty if unknown, NULL if unset
    disable_triggers            boolean  null
);

create index stories_media_id on stories (media_id);
create unique index stories_guid on stories(guid, media_id);
create index stories_url on stories (url);
create index stories_publish_date on stories (publish_date);
create index stories_collect_date on stories (collect_date);
create index stories_md on stories(media_id, date_trunc('day'::text, publish_date));
create index stories_language on stories(language);
create index stories_db_row_last_updated on stories( db_row_last_updated );
create index stories_title_hash on stories( md5( title ) );
create index stories_publish_day on stories( date_trunc( 'day', publish_date ) );

DROP TRIGGER IF EXISTS stories_last_updated_trigger on stories CASCADE;
CREATE TRIGGER stories_last_updated_trigger BEFORE INSERT OR UPDATE ON stories FOR EACH ROW EXECUTE PROCEDURE last_updated_trigger() ;
DROP TRIGGER IF EXISTS stories_update_story_sentences_last_updated_trigger on stories CASCADE;
<<<<<<< HEAD
=======
CREATE TRIGGER stories_update_story_sentences_last_updated_trigger AFTER INSERT OR UPDATE ON stories FOR EACH ROW EXECUTE PROCEDURE update_story_sentences_updated_time_trigger() ;

CREATE TYPE download_state AS ENUM ('error', 'fetching', 'pending', 'queued', 'success', 'feed_error', 'extractor_error');
CREATE TYPE download_type  AS ENUM ('Calais', 'calais', 'content', 'feed', 'spider_blog_home', 'spider_posting', 'spider_rss', 'spider_blog_friends_list', 'spider_validation_blog_home','spider_validation_rss','archival_only');
>>>>>>> d833475c

CREATE TRIGGER stories_update_story_sentences_last_updated_trigger
    AFTER INSERT OR UPDATE ON stories
    FOR EACH ROW EXECUTE PROCEDURE update_story_sentences_updated_time_trigger() ;

CREATE TYPE download_state AS ENUM (
    'error',
    'fetching',
    'pending',
    'queued',
    'success',
    'feed_error',
    'extractor_error'
);

CREATE TYPE download_type AS ENUM (
    'Calais',
    'calais',
    'content',
    'feed',
    'spider_blog_home',
    'spider_posting',
    'spider_rss',
    'spider_blog_friends_list',
    'spider_validation_blog_home',
    'spider_validation_rss',
    'archival_only'
);

CREATE TYPE download_file_status AS ENUM (
    'tbd',
    'missing',
    'na',
    'present',
    'inline',
    'redownloaded',
    'error_redownloading'
);

create table downloads (
    downloads_id        serial          primary key,
    feeds_id            int             null references feeds,
    stories_id          int             null references stories on delete cascade,
    parent              int             null,
    url                 varchar(1024)   not null,
    host                varchar(1024)   not null,
    download_time       timestamp       not null default now(),
    type                download_type   not null,
    state               download_state  not null,
    path                text            null,
    error_message       text            null,
    priority            int             not null,
    sequence            int             not null,
    extracted           boolean         not null default 'f',
    old_download_time   timestamp without time zone,
    old_state           download_state,
    file_status         download_file_status not null default 'tbd',
    relative_file_path  text            not null default 'tbd'
);

UPDATE downloads set old_download_time = download_time, old_state = state;

CREATE UNIQUE INDEX downloads_file_status on downloads(file_status, downloads_id);
CREATE UNIQUE INDEX downloads_relative_path on downloads( relative_file_path, downloads_id);


alter table downloads add constraint downloads_parent_fkey
    foreign key (parent) references downloads on delete set null;
alter table downloads add constraint downloads_path
    check ((state = 'success' and path is not null) or
           (state != 'success'));
alter table downloads add constraint downloads_feed_id_valid
      check (feeds_id is not null);
alter table downloads add constraint downloads_story
    check (((type = 'feed') and stories_id is null) or (stories_id is not null));

-- make the query optimizer get enough stats to use the feeds_id index
alter table downloads alter feeds_id set statistics 1000;

-- Temporary hack so that we don't have to rewrite the entire download to alter the type column

ALTER TABLE downloads
    ADD CONSTRAINT valid_download_type
    CHECK( type NOT IN
      (
      'spider_blog_home',
      'spider_posting',
      'spider_rss',
      'spider_blog_friends_list',
      'spider_validation_blog_home',
      'spider_validation_rss',
      'archival_only'
      )
    );

create index downloads_parent on downloads (parent);
-- create unique index downloads_host_fetching
--     on downloads(host, (case when state='fetching' then 1 else null end));
create index downloads_time on downloads (download_time);

create index downloads_feed_download_time on downloads ( feeds_id, download_time );

-- create index downloads_sequence on downloads (sequence);
create index downloads_type on downloads (type);
create index downloads_host_state_priority on downloads (host, state, priority);
create index downloads_feed_state on downloads(feeds_id, state);
create index downloads_story on downloads(stories_id);
create index downloads_url on downloads(url);
CREATE INDEX downloads_state_downloads_id_pending on downloads(state,downloads_id) where state='pending';
create index downloads_extracted on downloads(extracted, state, type)
    where extracted = 'f' and state = 'success' and type = 'content';
<<<<<<< HEAD

CREATE INDEX downloads_stories_to_be_extracted
    ON downloads (stories_id)
    WHERE extracted = false AND state = 'success' AND type = 'content';        
=======
CREATE INDEX downloads_stories_to_be_extracted on downloads (stories_id) where extracted = false AND state = 'success' AND type = 'content';
>>>>>>> d833475c

CREATE INDEX downloads_extracted_stories on downloads (stories_id) where type='content' and state='success';
CREATE INDEX downloads_state_queued_or_fetching on downloads(state) where state='queued' or state='fetching';
CREATE INDEX downloads_state_fetching ON downloads(state, downloads_id) where state = 'fetching';

CREATE INDEX downloads_in_old_format
    ON downloads USING btree (downloads_id)
    WHERE state = 'success'::download_state
      AND path ~~ 'content/%'::text;

CREATE INDEX file_status_downloads_time_new_format
    ON downloads USING btree (file_status, download_time)
    WHERE relative_file_path ~~ 'mediacloud-%'::text;

CREATE INDEX relative_file_paths_new_format_to_verify
    ON downloads USING btree (relative_file_path)
    WHERE file_status = 'tbd'::download_file_status
      AND relative_file_path <> 'tbd'::text
      AND relative_file_path <> 'error'::text
      AND relative_file_path <> 'na'::text
      AND relative_file_path <> 'inline'::text
      AND relative_file_path ~~ 'mediacloud-%'::text;

create view downloads_media as select d.*, f.media_id as _media_id from downloads d, feeds f where d.feeds_id = f.feeds_id;

create view downloads_non_media as select d.* from downloads d where d.feeds_id is null;

CREATE OR REPLACE FUNCTION site_from_host(host varchar)
    RETURNS varchar AS
$$
BEGIN
    RETURN regexp_replace(host, E'^(.)*?([^.]+)\\.([^.]+)$' ,E'\\2.\\3');
END;
$$
LANGUAGE 'plpgsql' IMMUTABLE;

CREATE UNIQUE INDEX downloads_for_extractor_trainer
    ON downloads ( downloads_id, feeds_id)
    WHERE file_status <> 'missing' and type = 'content' and state = 'success';

CREATE INDEX downloads_sites_pending on downloads ( site_from_host( host ) ) where state='pending';

CREATE UNIQUE INDEX downloads_sites_downloads_id_pending ON downloads ( site_from_host(host), downloads_id ) WHERE (state = 'pending');

-- CREATE INDEX downloads_sites_index_downloads_id on downloads (site_from_host( host ), downloads_id);

CREATE VIEW downloads_sites as select site_from_host( host ) as site, * from downloads_media;


--
-- Raw downloads stored in the database (if the "postgresql" download storage
-- method is enabled)
--
CREATE TABLE raw_downloads (
    raw_downloads_id    SERIAL      PRIMARY KEY,
    object_id           INTEGER     NOT NULL REFERENCES downloads ON DELETE CASCADE,
    raw_data            BYTEA       NOT NULL
);
CREATE UNIQUE INDEX raw_downloads_object_id ON raw_downloads (object_id);

-- Don't (attempt to) compress BLOBs in "raw_data" because they're going to be
-- compressed already
ALTER TABLE raw_downloads
    ALTER COLUMN raw_data SET STORAGE EXTERNAL;


create table feeds_stories_map
 (
    feeds_stories_map_id    serial  primary key,
    feeds_id                int        not null references feeds on delete cascade,
    stories_id                int        not null references stories on delete cascade
);

create unique index feeds_stories_map_feed on feeds_stories_map (feeds_id, stories_id);
create index feeds_stories_map_story on feeds_stories_map (stories_id);

create table stories_tags_map
(
    stories_tags_map_id     serial  primary key,
    stories_id              int     not null references stories on delete cascade,
    tags_id                 int     not null references tags on delete cascade,
    db_row_last_updated                timestamp with time zone not null default now()
);

DROP TRIGGER IF EXISTS stories_tags_map_last_updated_trigger on stories_tags_map CASCADE;

CREATE TRIGGER stories_tags_map_last_updated_trigger
    BEFORE INSERT OR UPDATE ON stories_tags_map
    FOR EACH ROW EXECUTE PROCEDURE last_updated_trigger() ;

DROP TRIGGER IF EXISTS stories_tags_map_update_stories_last_updated_trigger on stories_tags_map;

CREATE TRIGGER stories_tags_map_update_stories_last_updated_trigger
    AFTER INSERT OR UPDATE OR DELETE ON stories_tags_map
    FOR EACH ROW EXECUTE PROCEDURE update_stories_updated_time_by_stories_id_trigger();

CREATE index stories_tags_map_db_row_last_updated on stories_tags_map ( db_row_last_updated );
create unique index stories_tags_map_story on stories_tags_map (stories_id, tags_id);
create index stories_tags_map_tag on stories_tags_map (tags_id);
CREATE INDEX stories_tags_map_story_id ON stories_tags_map USING btree (stories_id);

create table extractor_training_lines
(
    extractor_training_lines_id     serial      primary key,
    line_number                     int         not null,
    required                        boolean     not null,
    downloads_id                    int         not null references downloads on delete cascade,
    "time" timestamp without time zone,
    submitter character varying(256)
);

create unique index extractor_training_lines_line on extractor_training_lines(line_number, downloads_id);
create index extractor_training_lines_download on extractor_training_lines(downloads_id);

CREATE TABLE download_texts (
    download_texts_id integer NOT NULL,
    downloads_id integer NOT NULL,
    download_text text NOT NULL,
    download_text_length int NOT NULL
);

CREATE SEQUENCE download_texts_download_texts_id_seq
    INCREMENT BY 1
    NO MAXVALUE
    NO MINVALUE
    CACHE 1 OWNED BY download_texts.download_texts_id;

CREATE UNIQUE INDEX download_texts_downloads_id_index ON download_texts USING btree (downloads_id);

ALTER TABLE download_texts ALTER COLUMN download_texts_id SET DEFAULT nextval('download_texts_download_texts_id_seq'::regclass);

ALTER TABLE ONLY download_texts
    ADD CONSTRAINT download_texts_pkey PRIMARY KEY (download_texts_id);

ALTER TABLE ONLY download_texts
    ADD CONSTRAINT download_texts_downloads_id_fkey FOREIGN KEY (downloads_id) REFERENCES downloads(downloads_id) ON DELETE CASCADE;

ALTER TABLE download_texts add CONSTRAINT download_text_length_is_correct CHECK (length(download_text)=download_text_length);


create table extracted_lines
(
    extracted_lines_id          serial          primary key,
    line_number                 int             not null,
    download_texts_id           int             not null references download_texts on delete cascade
);

create index extracted_lines_download_text on extracted_lines(download_texts_id);

CREATE TYPE url_discovery_status_type as ENUM ('already_processed', 'not_yet_processed');
CREATE TABLE url_discovery_counts (
       url_discovery_status url_discovery_status_type PRIMARY KEY,
       num_urls INT DEFAULT  0);

INSERT  into url_discovery_counts VALUES ('already_processed');
INSERT  into url_discovery_counts VALUES ('not_yet_processed');

-- VIEWS

CREATE VIEW media_extractor_training_downloads_count AS
    SELECT media.media_id,
           COALESCE(foo.extractor_training_downloads_for_media_id, (0)::bigint) AS extractor_training_download_count
    FROM media
        LEFT JOIN (
            SELECT stories.media_id,
                   COUNT(stories.media_id) AS extractor_training_downloads_for_media_id
            FROM extractor_training_lines,
                 downloads,
                 stories
            WHERE extractor_training_lines.downloads_id = downloads.downloads_id
              AND downloads.stories_id = stories.stories_id
            GROUP BY stories.media_id
            ORDER BY stories.media_id
        ) AS foo ON media.media_id = foo.media_id;

CREATE VIEW yahoo_top_political_2008_media AS
    SELECT DISTINCT media_tags_map.media_id
    FROM media_tags_map,
         (
            SELECT tags.tags_id
            FROM tags,
                 (
                    SELECT DISTINCT media_tags_map.tags_id
                    FROM media_tags_map
                    ORDER BY media_tags_map.tags_id
                 ) AS media_tags
            WHERE tags.tags_id = media_tags.tags_id
              AND (tags.tag)::text ~~ 'yahoo_top_political_2008'::text
         ) AS interesting_media_tags
    WHERE media_tags_map.tags_id = interesting_media_tags.tags_id
    ORDER BY media_tags_map.media_id;

CREATE VIEW technorati_top_political_2008_media AS
    SELECT DISTINCT media_tags_map.media_id
    FROM media_tags_map,
         (
            SELECT tags.tags_id
            FROM tags,
                 (
                    SELECT DISTINCT media_tags_map.tags_id
                    FROM media_tags_map
                    ORDER BY media_tags_map.tags_id
                 ) AS media_tags
            WHERE tags.tags_id = media_tags.tags_id
              AND (tags.tag)::text ~~ 'technorati_top_political_2008'::text
         ) AS interesting_media_tags
    WHERE media_tags_map.tags_id = interesting_media_tags.tags_id
    ORDER BY media_tags_map.media_id;

CREATE VIEW media_extractor_training_downloads_count_adjustments AS
    SELECT yahoo.media_id,
           yahoo.yahoo_count_adjustment,
           tech.technorati_count_adjustment
    FROM (
            SELECT media_extractor_training_downloads_count.media_id,
                   COALESCE(foo.yahoo_count_adjustment, 0) AS yahoo_count_adjustment
            FROM (media_extractor_training_downloads_count
                LEFT JOIN (
                    SELECT yahoo_top_political_2008_media.media_id,
                           1 AS yahoo_count_adjustment
                    FROM yahoo_top_political_2008_media
                ) AS foo ON foo.media_id = media_extractor_training_downloads_count.media_id
        )) AS yahoo,
        (
            SELECT media_extractor_training_downloads_count.media_id,
                   COALESCE(foo.count_adjustment, 0) AS technorati_count_adjustment
            FROM (media_extractor_training_downloads_count
                LEFT JOIN (
                    SELECT technorati_top_political_2008_media.media_id,
                           1 AS count_adjustment
                    FROM technorati_top_political_2008_media
                ) AS foo ON foo.media_id = media_extractor_training_downloads_count.media_id
        )) AS tech
    WHERE tech.media_id = yahoo.media_id;

CREATE VIEW media_adjusted_extractor_training_downloads_count AS
    SELECT media_extractor_training_downloads_count.media_id,
           (
               (media_extractor_training_downloads_count.extractor_training_download_count -
               (2 * media_extractor_training_downloads_count_adjustments.yahoo_count_adjustment)) -
               (2 * media_extractor_training_downloads_count_adjustments.technorati_count_adjustment)
           ) AS count
    FROM media_extractor_training_downloads_count
        JOIN media_extractor_training_downloads_count_adjustments
            ON media_extractor_training_downloads_count.media_id = media_extractor_training_downloads_count_adjustments.media_id
    ORDER BY (
        (media_extractor_training_downloads_count.extractor_training_download_count -
        (2 * media_extractor_training_downloads_count_adjustments.yahoo_count_adjustment)) -
        (2 * media_extractor_training_downloads_count_adjustments.technorati_count_adjustment)
    );

CREATE TABLE extractor_results_cache (
    extractor_results_cache_id integer NOT NULL,
    is_story boolean NOT NULL,
    explanation text,
    discounted_html_density double precision,
    html_density double precision,
    downloads_id integer,
    line_number integer
);
CREATE SEQUENCE extractor_results_cache_extractor_results_cache_id_seq
    INCREMENT BY 1
    NO MAXVALUE
    NO MINVALUE
    CACHE 1;
ALTER SEQUENCE extractor_results_cache_extractor_results_cache_id_seq OWNED BY extractor_results_cache.extractor_results_cache_id;

ALTER TABLE extractor_results_cache
    ALTER COLUMN extractor_results_cache_id
        SET DEFAULT nextval('extractor_results_cache_extractor_results_cache_id_seq'::regclass);

ALTER TABLE ONLY extractor_results_cache
    ADD CONSTRAINT extractor_results_cache_pkey PRIMARY KEY (extractor_results_cache_id);
CREATE INDEX extractor_results_cache_downloads_id_index ON extractor_results_cache USING btree (downloads_id);

create table story_sentences (
       story_sentences_id           bigserial       primary key,
       stories_id                   int             not null, -- references stories on delete cascade,
       sentence_number              int             not null,
       sentence                     text            not null,
       media_id                     int             not null, -- references media on delete cascade,
       publish_date                 timestamp       not null,
       db_row_last_updated          timestamp with time zone, -- time this row was last updated
       language                     varchar(3)      null,      -- 2- or 3-character ISO 690 language code; empty if unknown, NULL if unset
       disable_triggers             boolean  null
);

create index story_sentences_story on story_sentences (stories_id, sentence_number);
create index story_sentences_publish_day on story_sentences( date_trunc( 'day', publish_date ), media_id );
create index story_sentences_language on story_sentences(language);
create index story_sentences_media_id    on story_sentences( media_id );
create index story_sentences_db_row_last_updated    on story_sentences( db_row_last_updated );

ALTER TABLE story_sentences
    ADD CONSTRAINT story_sentences_media_id_fkey
        FOREIGN KEY (media_id) REFERENCES media(media_id) ON DELETE CASCADE;

ALTER TABLE story_sentences
    ADD CONSTRAINT story_sentences_stories_id_fkey
        FOREIGN KEY (stories_id) REFERENCES stories(stories_id) ON DELETE CASCADE;

DROP TRIGGER IF EXISTS story_sentences_last_updated_trigger on story_sentences CASCADE;

CREATE TRIGGER story_sentences_last_updated_trigger
    BEFORE INSERT OR UPDATE ON story_sentences
    FOR EACH ROW EXECUTE PROCEDURE last_updated_trigger() ;


-- update media stats table for new story sentence.
create function insert_ss_media_stats() returns trigger as $$
begin


    IF NOT story_triggers_enabled() THEN
      RETURN NULL;
    END IF;

    update media_stats set num_sentences = num_sentences + 1
        where media_id = NEW.media_id and stat_date = date_trunc( 'day', NEW.publish_date );

    return NEW;
END;
$$ LANGUAGE plpgsql;
create trigger ss_insert_story_media_stats after insert
    on story_sentences for each row execute procedure insert_ss_media_stats();

-- update media stats table for updated story_sentence date
create function update_ss_media_stats() returns trigger as $$
declare
    new_date date;
    old_date date;
begin

    IF NOT story_triggers_enabled() THEN
       RETURN NULL;
    END IF;

    select date_trunc( 'day', NEW.publish_date ) into new_date;
    select date_trunc( 'day', OLD.publish_date ) into old_date;

    IF ( new_date <> old_date ) THEN
        update media_stats set num_sentences = num_sentences - 1
            where media_id = NEW.media_id and stat_date = old_date;
        update media_stats set num_sentences = num_sentences + 1
            where media_id = NEW.media_id and stat_date = new_date;
    END IF;

    return NEW;
END;
$$ LANGUAGE plpgsql;
create trigger ss_update_story_media_stats after update
    on story_sentences for each row execute procedure update_ss_media_stats();

-- update media stats table for deleted story sentence
create function delete_ss_media_stats() returns trigger as $$
begin

    IF NOT story_triggers_enabled() THEN
       RETURN NULL;
    END IF;

    update media_stats set num_sentences = num_sentences - 1
    where media_id = OLD.media_id and stat_date = date_trunc( 'day', OLD.publish_date );

    return NEW;
END;
$$ LANGUAGE plpgsql;
create trigger story_delete_ss_media_stats after delete
    on story_sentences for each row execute procedure delete_ss_media_stats();

-- update media stats table for new story. create the media / day row if needed.
create or replace function insert_story_media_stats() returns trigger as $insert_story_media_stats$
begin

    IF NOT story_triggers_enabled() THEN
       RETURN NULL;
    END IF;

    insert into media_stats ( media_id, num_stories, num_sentences, stat_date )
        select NEW.media_id, 0, 0, date_trunc( 'day', NEW.publish_date )
            where not exists (
                select 1 from media_stats where media_id = NEW.media_id and stat_date = date_trunc( 'day', NEW.publish_date ) );

    update media_stats set num_stories = num_stories + 1
        where media_id = NEW.media_id and stat_date = date_trunc( 'day', NEW.publish_date );

    return NEW;
END;
$insert_story_media_stats$ LANGUAGE plpgsql;
create trigger stories_insert_story_media_stats after insert
    on stories for each row execute procedure insert_story_media_stats();


-- update media stats and story_sentences tables for updated story date
create function update_story_media_stats() returns trigger as $update_story_media_stats$
declare
    new_date date;
    old_date date;
begin

    IF NOT story_triggers_enabled() THEN
       RETURN NULL;
    END IF;

    select date_trunc( 'day', NEW.publish_date ) into new_date;
    select date_trunc( 'day', OLD.publish_date ) into old_date;

    IF ( new_date <> old_date ) THEN
        update media_stats set num_stories = num_stories - 1
            where media_id = NEW.media_id and stat_date = old_date;

        insert into media_stats ( media_id, num_stories, num_sentences, stat_date )
            select NEW.media_id, 0, 0, date_trunc( 'day', NEW.publish_date )
                where not exists (
                    select 1 from media_stats where media_id = NEW.media_id and stat_date = date_trunc( 'day', NEW.publish_date ) );

        update media_stats set num_stories = num_stories + 1
            where media_id = NEW.media_id and stat_date = new_date;

        update story_sentences set publish_date = new_date where stories_id = OLD.stories_id;
    END IF;

    return NEW;
END;
$update_story_media_stats$ LANGUAGE plpgsql;
create trigger stories_update_story_media_stats after update
    on stories for each row execute procedure update_story_media_stats();


-- update media stats table for deleted story
create function delete_story_media_stats() returns trigger as $delete_story_media_stats$
begin

    IF NOT story_triggers_enabled() THEN
       RETURN NULL;
    END IF;

    update media_stats set num_stories = num_stories - 1
    where media_id = OLD.media_id and stat_date = date_trunc( 'day', OLD.publish_date );

    return NEW;
END;
$delete_story_media_stats$ LANGUAGE plpgsql;
create trigger story_delete_story_media_stats after delete
    on stories for each row execute procedure delete_story_media_stats();

create table story_sentences_tags_map
(
    story_sentences_tags_map_id     bigserial  primary key,
    story_sentences_id              bigint     not null references story_sentences on delete cascade,
    tags_id                 int     not null references tags on delete cascade,
    db_row_last_updated                timestamp with time zone not null default now()
);

DROP TRIGGER IF EXISTS story_sentences_tags_map_last_updated_trigger on story_sentences_tags_map CASCADE;

CREATE TRIGGER story_sentences_tags_map_last_updated_trigger
    BEFORE INSERT OR UPDATE ON story_sentences_tags_map
    FOR EACH ROW EXECUTE PROCEDURE last_updated_trigger() ;

DROP TRIGGER IF EXISTS story_sentences_tags_map_update_story_sentences_last_updated_trigger on story_sentences_tags_map;

CREATE TRIGGER story_sentences_tags_map_update_story_sentences_last_updated_trigger
    AFTER INSERT OR UPDATE OR DELETE ON story_sentences_tags_map FOR EACH ROW
    EXECUTE PROCEDURE update_story_sentences_updated_time_by_story_sentences_id_trigger();

CREATE index story_sentences_tags_map_db_row_last_updated on story_sentences_tags_map ( db_row_last_updated );
create unique index story_sentences_tags_map_story on story_sentences_tags_map (story_sentences_id, tags_id);
create index story_sentences_tags_map_tag on story_sentences_tags_map (tags_id);
CREATE INDEX story_sentences_tags_map_story_id ON story_sentences_tags_map USING btree (story_sentences_id);

create table story_sentence_counts (
       story_sentence_counts_id     bigserial       primary key,
       sentence_md5                 varchar(64)     not null,
       media_id                     int             not null, -- references media,
       publish_week                 timestamp       not null,
       sentence_count               int             not null,
       first_stories_id             int             not null,
       first_sentence_number        int             not null
);

-- We have chossen not to make the 'story_sentence_counts_md5' index unique purely for performance reasons.
-- Duplicate rows within this index are not desirable but are relatively rare in practice.
-- Thus we have decided to avoid the performance and code complexity implications of a unique index
-- See Issue 1599
create index story_sentence_counts_md5 on story_sentence_counts( media_id, publish_week, sentence_md5 );

create index story_sentence_counts_first_stories_id on story_sentence_counts( first_stories_id );

create table solr_imports (
    solr_imports_id     serial primary key,
    import_date         timestamp not null,
    full_import         boolean not null default false
);

create table solr_import_stories (
    stories_id          int not null references stories on delete cascade
);

create index solr_import_stories_story on solr_import_stories ( stories_id );

create index solr_imports_date on solr_imports ( import_date );

create view story_extracted_texts as select stories_id, array_to_string(array_agg(download_text), ' ') as extracted_text
       from (select * from downloads natural join download_texts order by downloads_id) as downloads group by stories_id;



CREATE VIEW media_feed_counts as (SELECT media_id, count(*) as feed_count FROM feeds GROUP by media_id);

create table controversies (
    controversies_id        serial primary key,
    name                    varchar(1024) not null,
    pattern                 text not null,
    solr_seed_query         text not null,
    solr_seed_query_run     boolean not null default false,
    description             text not null,
    controversy_tag_sets_id int not null references tag_sets,
    media_type_tag_sets_id  int references tag_sets,
    process_with_bitly      boolean not null default false
);

COMMENT ON COLUMN controversies.process_with_bitly
    IS 'Enable processing controversy''s stories with Bit.ly; enqueue all new controversy stories for Bit.ly processing';

create unique index controversies_name on controversies( name );
create unique index controversies_tag_set on controversies( controversy_tag_sets_id );
create unique index controversies_media_type_tag_set on controversies( media_type_tag_sets_id );

create function insert_controversy_tag_set() returns trigger as $insert_controversy_tag_set$
    begin
        insert into tag_sets ( name, label, description )
            select 'controversy_'||NEW.name, NEW.name||' controversy', 'Tag set for stories within the '||NEW.name||' controversy.';

        select tag_sets_id into NEW.controversy_tag_sets_id from tag_sets where name = 'controversy_'||NEW.name;

        return NEW;
    END;
$insert_controversy_tag_set$ LANGUAGE plpgsql;

create trigger controversy_tag_set before insert on controversies
    for each row execute procedure insert_controversy_tag_set();

create table controversy_dates (
    controversy_dates_id    serial primary key,
    controversies_id        int not null references controversies on delete cascade,
    start_date              date not null,
    end_date                date not null,
    boundary                boolean not null default 'false'
);

create view controversies_with_dates as
    select c.*,
            to_char( cd.start_date, 'YYYY-MM-DD' ) start_date,
            to_char( cd.end_date, 'YYYY-MM-DD' ) end_date
        from
            controversies c
            join controversy_dates cd on ( c.controversies_id = cd.controversies_id )
        where
            cd.boundary;

create table controversy_dump_tags (
    controversy_dump_tags_id    serial primary key,
    controversies_id            int not null references controversies on delete cascade,
    tags_id                     int not null references tags
);

create table controversy_media_codes (
    controversies_id        int not null references controversies on delete cascade,
    media_id                int not null references media on delete cascade,
    code_type               text,
    code                    text
);

create table controversy_merged_stories_map (
    source_stories_id       int not null references stories on delete cascade,
    target_stories_id       int not null references stories on delete cascade
);

create index controversy_merged_stories_map_source on controversy_merged_stories_map ( source_stories_id );
create index controversy_merged_stories_map_story on controversy_merged_stories_map ( target_stories_id );

create table controversy_stories (
    controversy_stories_id          serial primary key,
    controversies_id                int not null references controversies on delete cascade,
    stories_id                      int not null references stories on delete cascade,
    link_mined                      boolean default 'f',
    iteration                       int default 0,
    link_weight                     real,
    redirect_url                    text,
    valid_foreign_rss_story         boolean default false
);

create unique index controversy_stories_sc on controversy_stories ( stories_id, controversies_id );

-- no foreign key constraints on controversies_id and stories_id because
--   we have the combined foreign key constraint pointing to controversy_stories
--   below
create table controversy_links (
    controversy_links_id        serial primary key,
    controversies_id            int not null,
    stories_id                  int not null,
    url                         text not null,
    redirect_url                text,
    ref_stories_id              int references stories on delete cascade,
    link_spidered               boolean default 'f'
);

alter table controversy_links add constraint controversy_links_controversy_story_stories_id
    foreign key ( stories_id, controversies_id ) references controversy_stories ( stories_id, controversies_id )
    on delete cascade;

create unique index controversy_links_scr on controversy_links ( stories_id, controversies_id, ref_stories_id );
create index controversy_links_controversy on controversy_links ( controversies_id );
create index controversy_links_ref_story on controversy_links ( ref_stories_id );
<<<<<<< HEAD
    
CREATE VIEW controversy_links_cross_media AS
    SELECT s.stories_id,
           sm.name AS media_name,
           r.stories_id AS ref_stories_id,
           rm.name AS ref_media_name,
           cl.url AS url,
           cs.controversies_id,
           cl.controversy_links_id
    FROM media sm,
         media rm,
         controversy_links cl,
         stories s,
         stories r,
         controversy_stories cs
    WHERE cl.ref_stories_id != cl.stories_id
      AND s.stories_id = cl.stories_id
      AND cl.ref_stories_id = r.stories_id
      AND s.media_id != r.media_id
      AND sm.media_id = s.media_id
      AND rm.media_id = r.media_id
      AND cs.stories_id = cl.ref_stories_id
      AND cs.controversies_id = cl.controversies_id;
=======

create view controversy_links_cross_media as
  select s.stories_id, sm.name as media_name, r.stories_id as ref_stories_id, rm.name as ref_media_name, cl.url as url, cs.controversies_id, cl.controversy_links_id from media sm, media rm, controversy_links cl, stories s, stories r, controversy_stories cs where cl.ref_stories_id <> cl.stories_id and s.stories_id = cl.stories_id and cl.ref_stories_id = r.stories_id and s.media_id <> r.media_id and sm.media_id = s.media_id and rm.media_id = r.media_id and cs.stories_id = cl.ref_stories_id and cs.controversies_id = cl.controversies_id;
>>>>>>> d833475c

create table controversy_seed_urls (
    controversy_seed_urls_id        serial primary key,
    controversies_id                int not null references controversies on delete cascade,
    url                             text,
    source                          text,
    stories_id                      int references stories on delete cascade,
    processed                       boolean not null default false,
    assume_match                    boolean not null default false
);

create index controversy_seed_urls_controversy on controversy_seed_urls( controversies_id );
create index controversy_seed_urls_url on controversy_seed_urls( url );
create index controversy_seed_urls_story on controversy_seed_urls ( stories_id );

create table controversy_ignore_redirects (
    controversy_ignore_redirects_id     serial primary key,
    url                                 varchar( 1024 )
);

create index controversy_ignore_redirects_url on controversy_ignore_redirects ( url );

create table controversy_query_slices (
    controversy_query_slices_id     serial primary key,
    controversies_id                int not null references controversies on delete cascade,
    name                            varchar ( 1024 ) not null,
    query                           text not null,
    all_time_slices                 boolean not null
);

create index controversy_query_slices_controversy on controversy_query_slices ( controversies_id );

create table controversy_dumps (
    controversy_dumps_id            serial primary key,
    controversies_id                int not null references controversies on delete cascade,
    dump_date                       timestamp not null,
    start_date                      timestamp not null,
    end_date                        timestamp not null,
    note                            text
);

create index controversy_dumps_controversy on controversy_dumps ( controversies_id );

create type cd_period_type AS ENUM ( 'overall', 'weekly', 'monthly', 'custom' );

-- individual time slices within a controversy dump
create table controversy_dump_time_slices (
    controversy_dump_time_slices_id serial primary key,
    controversy_dumps_id            int not null references controversy_dumps on delete cascade,
    controversy_query_slices_id     int null references controversy_query_slices on delete set null,
    start_date                      timestamp not null,
    end_date                        timestamp not null,
    period                          cd_period_type not null,
    model_r2_mean                   float,
    model_r2_stddev                 float,
    model_num_media                 int,
    story_count                     int not null,
    story_link_count                int not null,
    medium_count                    int not null,
    medium_link_count               int not null,

    -- is this just a shell cdts with no data actually dumped into it
    -- we use shell cdtss to display query slices on live data with having to make a real dump
    -- first
    is_shell                        boolean not null default false,
    tags_id                         int references tags -- keep on cascade to avoid accidental deletion
);

create index controversy_dump_time_slices_dump on controversy_dump_time_slices ( controversy_dumps_id );

create table cdts_files (
    cdts_files_id                   serial primary key,
    controversy_dump_time_slices_id int not null references controversy_dump_time_slices on delete cascade,
    file_name                       text,
    file_content                    text
);

create index cdts_files_cdts on cdts_files ( controversy_dump_time_slices_id );

create table cd_files (
    cd_files_id                     serial primary key,
    controversy_dumps_id            int not null references controversy_dumps on delete cascade,
    file_name                       text,
    file_content                    text
);

create index cd_files_cd on cd_files ( controversy_dumps_id );

-- schema to hold the various controversy dump snapshot tables
create schema cd;

-- create a table for each of these tables to hold a snapshot of stories relevant
-- to a controversy for each dump for that controversy
create table cd.stories (
    controversy_dumps_id        int             not null references controversy_dumps on delete cascade,
    stories_id                  int,
    media_id                    int             not null,
    url                         varchar(1024)   not null,
    guid                        varchar(1024)   not null,
    title                       text            not null,
    publish_date                timestamp       not null,
    collect_date                timestamp       not null,
    full_text_rss               boolean         not null default 'f',
    language                    varchar(3)      null   -- 2- or 3-character ISO 690 language code; empty if unknown, NULL if unset
);
create index stories_id on cd.stories ( controversy_dumps_id, stories_id );

-- stats for various externally dervied statistics about a story.  keeping this separate for now
-- from the bitly stats for simplicity sake during implementatino and testing
create table story_statistics (
    story_statistics_id         serial      primary key,
    stories_id                  int         not null references stories on delete cascade,

    twitter_url_tweet_count     int         null,
    twitter_api_collect_date    timestamp   null,
    twitter_api_error           text        null,

    facebook_share_count        int         null,
    facebook_comment_count      int         null,
    facebook_api_collect_date   timestamp   null,
    facebook_api_error          text        null
);

create unique index story_statistics_story on story_statistics ( stories_id );

-- Bit.ly stats for stories
CREATE TABLE story_bitly_statistics (
    story_bitly_statistics_id   SERIAL  PRIMARY KEY,
    stories_id                  INT     NOT NULL UNIQUE REFERENCES stories ON DELETE CASCADE,

    -- Bit.ly stats
    bitly_click_count           INT     NOT NULL,
    bitly_referrer_count        INT     NOT NULL
);
CREATE UNIQUE INDEX story_bitly_statistics_stories_id
    ON story_bitly_statistics ( stories_id );

-- Helper to INSERT / UPDATE story's Bit.ly statistics
CREATE FUNCTION upsert_story_bitly_statistics (
    param_stories_id INT,
    param_bitly_click_count INT,
    param_bitly_referrer_count INT
) RETURNS VOID AS
$$
BEGIN
    LOOP
        -- Try UPDATing
        UPDATE story_bitly_statistics
            SET bitly_click_count = param_bitly_click_count,
                bitly_referrer_count = param_bitly_referrer_count
            WHERE stories_id = param_stories_id;
        IF FOUND THEN RETURN; END IF;

        -- Nothing to UPDATE, try to INSERT a new record
        BEGIN
            INSERT INTO story_bitly_statistics (stories_id, bitly_click_count, bitly_referrer_count)
            VALUES (param_stories_id, param_bitly_click_count, param_bitly_referrer_count);
            RETURN;
        EXCEPTION WHEN UNIQUE_VIOLATION THEN
            -- If someone else INSERTs the same key concurrently,
            -- we will get a unique-key failure. In that case, do
            -- nothing and loop to try the UPDATE again.
        END;
    END LOOP;
END;
$$
LANGUAGE plpgsql;

-- Helper to return a number of stories for which we don't have Bit.ly statistics yet
CREATE FUNCTION num_controversy_stories_without_bitly_statistics (param_controversies_id INT) RETURNS INT AS
$$
DECLARE
    controversy_exists BOOL;
    num_stories_without_bitly_statistics INT;
BEGIN

    SELECT 1 INTO controversy_exists
    FROM controversies
    WHERE controversies_id = param_controversies_id
      AND process_with_bitly = 't';
    IF NOT FOUND THEN
        RAISE EXCEPTION 'Controversy % does not exist or is not set up for Bit.ly processing.', param_controversies_id;
        RETURN FALSE;
    END IF;

    SELECT COUNT(stories_id) INTO num_stories_without_bitly_statistics
    FROM controversy_stories
    WHERE controversies_id = param_controversies_id
      AND stories_id NOT IN (
        SELECT stories_id
        FROM story_bitly_statistics
    )
    GROUP BY controversies_id;
    IF NOT FOUND THEN
        num_stories_without_bitly_statistics := 0;
    END IF;

    RETURN num_stories_without_bitly_statistics;
END;
$$
LANGUAGE plpgsql;


create table cd.controversy_stories (
    controversy_dumps_id            int not null references controversy_dumps on delete cascade,
    controversy_stories_id          int,
    controversies_id                int not null,
    stories_id                      int not null,
    link_mined                      boolean,
    iteration                       int,
    link_weight                     real,
    redirect_url                    text,
    valid_foreign_rss_story         boolean
);
create index controversy_stories_id on cd.controversy_stories ( controversy_dumps_id, stories_id );

create table cd.controversy_links_cross_media (
    controversy_dumps_id        int not null references controversy_dumps on delete cascade,
    controversy_links_id        int,
    controversies_id            int not null,
    stories_id                  int not null,
    url                         text not null,
    ref_stories_id              int
);
create index controversy_links_story on cd.controversy_links_cross_media ( controversy_dumps_id, stories_id );
create index controversy_links_ref on cd.controversy_links_cross_media ( controversy_dumps_id, ref_stories_id );

create table cd.controversy_media_codes (
    controversy_dumps_id    int not null references controversy_dumps on delete cascade,
    controversies_id        int not null,
    media_id                int not null,
    code_type               text,
    code                    text
);
create index controversy_media_codes_medium on cd.controversy_media_codes ( controversy_dumps_id, media_id );

create table cd.media (
    controversy_dumps_id    int not null references controversy_dumps on delete cascade,
    media_id                int,
    url                     varchar(1024)   not null,
    name                    varchar(128)    not null,
    moderated               boolean         not null,
<<<<<<< HEAD
    moderation_notes        text            null,       
=======
    feeds_added             boolean         not null,
    moderation_notes        text            null,
>>>>>>> d833475c
    full_text_rss           boolean,
    extract_author          boolean         default(false),
    sw_data_start_date      date            default(null),
    sw_data_end_date        date            default(null),
    foreign_rss_links       boolean         not null default( false ),
    dup_media_id            int             null,
    is_not_dup              boolean         null,
    use_pager               boolean         null,
    unpaged_stories         int             not null default 0
);
create index media_id on cd.media ( controversy_dumps_id, media_id );

create table cd.media_tags_map (
    controversy_dumps_id    int not null    references controversy_dumps on delete cascade,
    media_tags_map_id       int,
    media_id                int             not null,
    tags_id                 int             not null
);
create index media_tags_map_medium on cd.media_tags_map ( controversy_dumps_id, media_id );
create index media_tags_map_tag on cd.media_tags_map ( controversy_dumps_id, tags_id );

create table cd.stories_tags_map
(
    controversy_dumps_id    int not null    references controversy_dumps on delete cascade,
    stories_tags_map_id     int,
    stories_id              int,
    tags_id                 int
);
create index stories_tags_map_story on cd.stories_tags_map ( controversy_dumps_id, stories_id );
create index stories_tags_map_tag on cd.stories_tags_map ( controversy_dumps_id, tags_id );

create table cd.tags (
    controversy_dumps_id    int not null    references controversy_dumps on delete cascade,
    tags_id                 int,
    tag_sets_id             int,
    tag                     varchar(512),
    label                   text,
    description             text
);
create index tags_id on cd.tags ( controversy_dumps_id, tags_id );

create table cd.tag_sets (
    controversy_dumps_id    int not null    references controversy_dumps on delete cascade,
    tag_sets_id             int,
    name                    varchar(512),
    label                   text,
    description             text
);
create index tag_sets_id on cd.tag_sets ( controversy_dumps_id, tag_sets_id );

-- story -> story links within a cdts
create table cd.story_links (
    controversy_dump_time_slices_id         int not null
                                            references controversy_dump_time_slices on delete cascade,
    source_stories_id                       int not null,
    ref_stories_id                          int not null
);

-- TODO: add complex foreign key to check that *_stories_id exist for the controversy_dump stories snapshot
create index story_links_source on cd.story_links( controversy_dump_time_slices_id, source_stories_id );
create index story_links_ref on cd.story_links( controversy_dump_time_slices_id, ref_stories_id );

-- link counts for stories within a cdts
create table cd.story_link_counts (
    controversy_dump_time_slices_id         int not null
                                            references controversy_dump_time_slices on delete cascade,
    stories_id                              int not null,
    inlink_count                            int not null,
    outlink_count                           int not null,

    -- Bit.ly stats
    -- (values can be NULL if Bit.ly is not enabled / configured for a controversy)
    bitly_click_count                       int null,
    bitly_referrer_count                    int null
);

-- TODO: add complex foreign key to check that stories_id exists for the controversy_dump stories snapshot
create index story_link_counts_story on cd.story_link_counts ( controversy_dump_time_slices_id, stories_id );

-- links counts for media within a cdts
create table cd.medium_link_counts (
    controversy_dump_time_slices_id int not null
                                    references controversy_dump_time_slices on delete cascade,
    media_id                        int not null,
    inlink_count                    int not null,
    outlink_count                   int not null,
    story_count                     int not null,

    -- Bit.ly (aggregated) stats
    -- (values can be NULL if Bit.ly is not enabled / configured for a controversy)
    bitly_click_count               int null,
    bitly_referrer_count            int null
);

-- TODO: add complex foreign key to check that media_id exists for the controversy_dump media snapshot
create index medium_link_counts_medium on cd.medium_link_counts ( controversy_dump_time_slices_id, media_id );

create table cd.medium_links (
    controversy_dump_time_slices_id int not null
                                    references controversy_dump_time_slices on delete cascade,
    source_media_id                 int not null,
    ref_media_id                    int not null,
    link_count                      int not null
);

-- TODO: add complex foreign key to check that *_media_id exist for the controversy_dump media snapshot
create index medium_links_source on cd.medium_links( controversy_dump_time_slices_id, source_media_id );
create index medium_links_ref on cd.medium_links( controversy_dump_time_slices_id, ref_media_id );

create table cd.daily_date_counts (
    controversy_dumps_id            int not null references controversy_dumps on delete cascade,
    publish_date                    date not null,
    story_count                     int not null,
    tags_id                         int
);

create index daily_date_counts_date on cd.daily_date_counts( controversy_dumps_id, publish_date );
create index daily_date_counts_tag on cd.daily_date_counts( controversy_dumps_id, tags_id );

create table cd.weekly_date_counts (
    controversy_dumps_id            int not null references controversy_dumps on delete cascade,
    publish_date                    date not null,
    story_count                     int not null,
    tags_id                         int
);

create index weekly_date_counts_date on cd.weekly_date_counts( controversy_dumps_id, publish_date );
create index weekly_date_counts_tag on cd.weekly_date_counts( controversy_dumps_id, tags_id );

-- create a mirror of the stories table with the stories for each controversy.  this is to make
-- it much faster to query the stories associated with a given controversy, rather than querying the
-- contested and bloated stories table.  only inserts and updates on stories are triggered, because
-- deleted cascading stories_id and controversies_id fields take care of deletes.
create table cd.live_stories (
    controversies_id            int             not null references controversies on delete cascade,
    controversy_stories_id      int             not null references controversy_stories on delete cascade,
    stories_id                  int             not null references stories on delete cascade,
    media_id                    int             not null,
    url                         varchar(1024)   not null,
    guid                        varchar(1024)   not null,
    title                       text            not null,
    description                 text            null,
    publish_date                timestamp       not null,
    collect_date                timestamp       not null,
    full_text_rss               boolean         not null default 'f',
    language                    varchar(3)      null,   -- 2- or 3-character ISO 690 language code; empty if unknown, NULL if unset
    db_row_last_updated         timestamp with time zone null
);
create index live_story_controversy on cd.live_stories ( controversies_id );
create unique index live_stories_story on cd.live_stories ( controversies_id, stories_id );

create table cd.word_counts (
    controversy_dump_time_slices_id int             not null references controversy_dump_time_slices on delete cascade,
    term                            varchar(256)    not null,
    stem                            varchar(256)    not null,
    stem_count                      smallint        not null
);

create index word_counts_cdts_stem on cd.word_counts ( controversy_dump_time_slices_id, stem );

create function insert_live_story() returns trigger as $insert_live_story$
    begin

        insert into cd.live_stories
            ( controversies_id, controversy_stories_id, stories_id, media_id, url, guid, title, description,
                publish_date, collect_date, full_text_rss, language,
                db_row_last_updated )
            select NEW.controversies_id, NEW.controversy_stories_id, NEW.stories_id, s.media_id, s.url, s.guid,
                    s.title, s.description, s.publish_date, s.collect_date, s.full_text_rss, s.language,
                    s.db_row_last_updated
                from controversy_stories cs
                    join stories s on ( cs.stories_id = s.stories_id )
                where
                    cs.stories_id = NEW.stories_id and
                    cs.controversies_id = NEW.controversies_id;

        return NEW;
    END;
$insert_live_story$ LANGUAGE plpgsql;

create trigger controversy_stories_insert_live_story after insert on controversy_stories
    for each row execute procedure insert_live_story();

create function update_live_story() returns trigger as $update_live_story$
    begin

        IF NOT story_triggers_enabled() then
	  RETURN NEW;
        END IF;

        update cd.live_stories set
                media_id = NEW.media_id,
                url = NEW.url,
                guid = NEW.guid,
                title = NEW.title,
                description = NEW.description,
                publish_date = NEW.publish_date,
                collect_date = NEW.collect_date,
                full_text_rss = NEW.full_text_rss,
                language = NEW.language,
                db_row_last_updated = NEW.db_row_last_updated
            where
                stories_id = NEW.stories_id;

        return NEW;
    END;
$update_live_story$ LANGUAGE plpgsql;

create trigger stories_update_live_story after update on stories
    for each row execute procedure update_live_story();

create table processed_stories (
    processed_stories_id        bigserial          primary key,
    stories_id                  int             not null references stories on delete cascade,
    disable_triggers            boolean  null
);

create index processed_stories_story on processed_stories ( stories_id );

CREATE TRIGGER processed_stories_update_stories_last_updated_trigger
    AFTER INSERT OR UPDATE OR DELETE ON processed_stories
    FOR EACH ROW EXECUTE PROCEDURE update_stories_updated_time_by_stories_id_trigger();

create table story_subsets (
    story_subsets_id        bigserial          primary key,
    start_date              timestamp with time zone,
    end_date                timestamp with time zone,
    media_id                int references media null,
    media_sets_id           int references media_sets null,
    ready                   boolean default 'false',
    last_processed_stories_id bigint references processed_stories(processed_stories_id)
);

CREATE TABLE story_subsets_processed_stories_map (
   story_subsets_processed_stories_map_id bigserial primary key,
   story_subsets_id bigint NOT NULL references story_subsets on delete cascade,
   processed_stories_id bigint NOT NULL references processed_stories on delete cascade
);

create index story_subsets_processed_stories_map_processed_stories_id on story_subsets_processed_stories_map ( processed_stories_id );

create table controversy_query_story_searches_imported_stories_map (
    controversies_id            int not null references controversies on delete cascade,
    stories_id                  int not null references stories on delete cascade
);

create index cqssism_c on controversy_query_story_searches_imported_stories_map ( controversies_id );
create index cqssism_s on controversy_query_story_searches_imported_stories_map ( stories_id );

CREATE VIEW stories_collected_in_past_day as select * from stories where collect_date > now() - interval '1 day';

CREATE VIEW downloads_to_be_extracted as select * from downloads where extracted = 'f' and state = 'success' and type = 'content';

CREATE VIEW downloads_in_past_day as select * from downloads where download_time > now() - interval '1 day';
CREATE VIEW downloads_with_error_in_past_day as select * from downloads_in_past_day where state = 'error';

CREATE VIEW daily_stats AS
    SELECT *
    FROM (
            SELECT COUNT(*) AS daily_downloads
            FROM downloads_in_past_day
         ) AS dd,
         (
            SELECT COUNT(*) AS daily_stories
            FROM stories_collected_in_past_day
         ) AS ds,
         (
            SELECT COUNT(*) AS downloads_to_be_extracted
            FROM downloads_to_be_extracted
         ) AS dex,
         (
            SELECT COUNT(*) AS download_errors
            FROM downloads_with_error_in_past_day
         ) AS er;

CREATE TABLE feedless_stories (
        stories_id integer,
        media_id integer
);
CREATE INDEX feedless_stories_story ON feedless_stories USING btree (stories_id);

CREATE TABLE queries_country_counts_json (
   queries_country_counts_json_id serial primary key,
   queries_id integer references queries on delete cascade not null unique,
   country_counts_json text not null
);


CREATE OR REPLACE FUNCTION add_query_version (new_query_version_enum_string character varying) RETURNS void
AS
$body$
DECLARE
    range_of_old_enum TEXT;
    new_type_sql TEXT;
BEGIN

LOCK TABLE queries;

SELECT '''' || array_to_string(ENUM_RANGE(null::query_version_enum), ''',''') || '''' INTO range_of_old_enum;

DROP TYPE IF EXISTS new_query_version_enum;

new_type_sql :=  'CREATE TYPE new_query_version_enum AS ENUM( ' || range_of_old_enum || ', ' || '''' || new_query_version_enum_string || '''' || ')' ;
--RAISE NOTICE 'Sql: %t', new_type_sql;

EXECUTE new_type_sql;

ALTER TABLE queries ADD COLUMN new_query_version new_query_version_enum DEFAULT enum_last (null::new_query_version_enum ) NOT NULL;
UPDATE queries set new_query_version = query_version::text::new_query_version_enum;
ALTER TYPE query_version_enum  RENAME to old_query_version_enum;
ALTER TABLE queries rename column query_version to old_query_version;
ALTER TABLE queries rename column new_query_version to query_version;
ALTER TYPE new_query_version_enum RENAME to query_version_enum;
ALTER TABLE queries DROP COLUMN old_query_version;
DROP TYPE old_query_version_enum ;


END;
$body$
    LANGUAGE 'plpgsql';

CREATE OR REPLACE FUNCTION get_relative_file_path(path text)
    RETURNS text AS
$$
DECLARE
    regex_tar_format text;
    relative_file_path text;
BEGIN
    IF path is null THEN
       RETURN 'na';
    END IF;

    regex_tar_format :=  E'tar\\:\\d*\\:\\d*\\:(mediacloud-content-\\d*\.tar).*';

    IF path ~ regex_tar_format THEN
         relative_file_path =  regexp_replace(path, E'tar\\:\\d*\\:\\d*\\:(mediacloud-content-\\d*\.tar).*', E'\\1') ;
    ELSIF  path like 'content:%' THEN
         relative_file_path =  'inline';
    ELSEIF path like 'content/%' THEN
         relative_file_path =  regexp_replace(path, E'content\\/', E'\/') ;
    ELSE
         relative_file_path = 'error';
    END IF;

--  RAISE NOTICE 'relative file path for %, is %', path, relative_file_path;

    RETURN relative_file_path;
END;
$$
LANGUAGE 'plpgsql' IMMUTABLE
  COST 10;

UPDATE downloads set relative_file_path = get_relative_file_path(path) where relative_file_path = 'tbd';

CREATE OR REPLACE FUNCTION download_relative_file_path_trigger() RETURNS trigger AS
$$
   DECLARE
      path_change boolean;
   BEGIN
      -- RAISE NOTICE 'BEGIN ';
      IF TG_OP = 'UPDATE' then
          -- RAISE NOTICE 'UPDATE ';

	  -- The second part is needed because of the way comparisons with null are handled.
	  path_change := ( OLD.path <> NEW.path )  AND (  ( OLD.path is not null) <> (NEW.path is not null) ) ;
	  -- RAISE NOTICE 'test result % ', path_change;

          IF path_change is null THEN
	       -- RAISE NOTICE 'Path change % != %', OLD.path, NEW.path;
               NEW.relative_file_path = get_relative_file_path(NEW.path);

               IF NEW.relative_file_path = 'inline' THEN
		  NEW.file_status = 'inline';
	       END IF;
	  ELSE
               -- RAISE NOTICE 'NO path change % = %', OLD.path, NEW.path;
          END IF;
      ELSIF TG_OP = 'INSERT' then
	  NEW.relative_file_path = get_relative_file_path(NEW.path);

          IF NEW.relative_file_path = 'inline' THEN
	     NEW.file_status = 'inline';
	  END IF;
      END IF;

      RETURN NEW;
   END;
$$
LANGUAGE 'plpgsql';

DROP TRIGGER IF EXISTS download_relative_file_path_trigger on downloads CASCADE;

CREATE TRIGGER download_relative_file_path_trigger
    BEFORE INSERT OR UPDATE ON downloads
    FOR EACH ROW EXECUTE PROCEDURE  download_relative_file_path_trigger() ;

CREATE INDEX relative_file_paths_to_verify
    ON downloads USING btree (relative_file_path)
    WHERE file_status = 'tbd'::download_file_status
      AND relative_file_path <> 'tbd'::text
      AND relative_file_path <> 'error'::text
      AND relative_file_path <> 'na'::text
      AND relative_file_path <> 'inline'::text;

CREATE OR REPLACE FUNCTION show_stat_activity()
 RETURNS SETOF  pg_stat_activity  AS
$$
DECLARE
BEGIN
    RETURN QUERY select * from pg_stat_activity;
    RETURN;
END;
$$
LANGUAGE 'plpgsql'
;

CREATE FUNCTION cat(text, text) RETURNS text
    LANGUAGE plpgsql
    AS $_$
  DECLARE
    t text;
  BEGIN
return coalesce($1) || ' | ' || coalesce($2);
  END;
$_$;

CREATE OR REPLACE FUNCTION cancel_pg_process(cancel_pid integer) RETURNS boolean
    LANGUAGE plpgsql SECURITY DEFINER
    AS $$
BEGIN
return pg_cancel_backend(cancel_pid);
END;
$$;


--
-- Authentication
--

-- Generate random API token
CREATE FUNCTION generate_api_token() RETURNS VARCHAR(64) LANGUAGE plpgsql AS $$
DECLARE
    token VARCHAR(64);
BEGIN
    SELECT encode(digest(gen_random_bytes(256), 'sha256'), 'hex') INTO token;
    RETURN token;
END;
$$;

-- List of users
CREATE TABLE auth_users (
    auth_users_id   SERIAL  PRIMARY KEY,
    email           TEXT    UNIQUE NOT NULL,

    -- Salted hash of a password (with Crypt::SaltedHash, algorithm => 'SHA-256', salt_len=>64)
    password_hash   TEXT    NOT NULL CONSTRAINT password_hash_sha256 CHECK(LENGTH(password_hash) = 137),

    -- API authentication token
    -- (must be 64 bytes in order to prevent someone from resetting it to empty string somehow)
    api_token       VARCHAR(64)     UNIQUE NOT NULL DEFAULT generate_api_token()
        CONSTRAINT api_token_64_characters
            CHECK(LENGTH(api_token) = 64),

    full_name       TEXT    NOT NULL,
    notes           TEXT    NULL,

    non_public_api  BOOLEAN NOT NULL DEFAULT false,
    active          BOOLEAN NOT NULL DEFAULT true,

    -- Salted hash of a password reset token (with Crypt::SaltedHash, algorithm => 'SHA-256',
    -- salt_len=>64) or NULL
    password_reset_token_hash TEXT  UNIQUE NULL
        CONSTRAINT password_reset_token_hash_sha256
            CHECK(LENGTH(password_reset_token_hash) = 137 OR password_reset_token_hash IS NULL),

    -- Timestamp of the last unsuccessful attempt to log in; used for delaying successive
    -- attempts in order to prevent brute-force attacks
    last_unsuccessful_login_attempt     TIMESTAMP NOT NULL DEFAULT TIMESTAMP 'epoch',

    created_date                        timestamp not null default now()

);

create index auth_users_email on auth_users( email );
create index auth_users_token on auth_users( api_token );

create table auth_registration_queue (
    auth_registration_queue_id  serial  primary key,
    name                        text    not null,
    email                       text    not null,
    organization                text    not null,
    motivation                  text    not null,
    approved                    boolean default false
);


create table auth_user_ip_tokens (
    auth_user_ip_tokens_id  serial      primary key,
    auth_users_id           int         not null references auth_users on delete cascade,
    api_token               varchar(64) unique not null default generate_api_token()
        constraint api_token_64_characters
            check( length( api_token ) = 64 ),
    ip_address              inet    not null
);

create index auth_user_ip_tokens_token on auth_user_ip_tokens ( api_token, ip_address );

-- List of roles the users can perform
CREATE TABLE auth_roles (
    auth_roles_id   SERIAL  PRIMARY KEY,
    role            TEXT    UNIQUE NOT NULL CONSTRAINT role_name_can_not_contain_spaces CHECK(role NOT LIKE '% %'),
    description     TEXT    NOT NULL
);

-- Map of user IDs and roles that are allowed to each of the user
CREATE TABLE auth_users_roles_map (
    auth_users_roles_map_id SERIAL      PRIMARY KEY,
    auth_users_id           INTEGER     NOT NULL REFERENCES auth_users(auth_users_id)
                                        ON DELETE CASCADE ON UPDATE CASCADE DEFERRABLE,
    auth_roles_id           INTEGER     NOT NULL REFERENCES auth_roles(auth_roles_id)
                                        ON DELETE CASCADE ON UPDATE CASCADE DEFERRABLE,
    CONSTRAINT no_duplicate_entries UNIQUE (auth_users_id, auth_roles_id)
);
CREATE INDEX auth_users_roles_map_auth_users_id_auth_roles_id
    ON auth_users_roles_map (auth_users_id, auth_roles_id);

-- Roles
INSERT INTO auth_roles (role, description) VALUES
    ('admin', 'Do everything, including editing users.'),
    ('admin-readonly', 'Read access to admin interface.'),
    ('query-create', 'Create query; includes ability to create clusters, maps, etc. under clusters.'),
    ('media-edit', 'Add / edit media; includes feeds.'),
    ('stories-edit', 'Add / edit stories.'),
    ('cm', 'Controversy mapper; includes media and story editing'),
    ('cm-readonly', 'Controversy mapper; excludes media and story editing'),
    ('stories-api', 'Access to the stories api'),
    ('search', 'Access to the /search pages');

--
-- User requests (the ones that are configured to be logged)
--
CREATE TABLE auth_user_requests (

    auth_user_requests_id   SERIAL          PRIMARY KEY,

    -- User's email (does *not* reference auth_users.email because the user
    -- might be deleted)
    email                   TEXT            NOT NULL,

    -- Request path (e.g. "api/v2/stories/list")
    request_path            TEXT            NOT NULL,

    -- When did the request happen?
    request_timestamp       TIMESTAMP       NOT NULL DEFAULT LOCALTIMESTAMP,

    -- Number of "items" requested in a request
    -- For example:
    -- * a single request to "/api/v2/stories/list" would count as one item;
    -- * a single request to "/search" would count as a single request plus the
    --   number of stories if "csv=1" is specified, or just as a single request
    --   if "csv=1" is not specified
    requested_items_count   INTEGER         NOT NULL DEFAULT 1

);

CREATE INDEX auth_user_requests_email ON auth_user_requests (email);
CREATE INDEX auth_user_requests_request_path ON auth_user_requests (request_path);


--
-- User request daily counts
--
CREATE TABLE auth_user_request_daily_counts (

    auth_user_request_daily_counts_id  SERIAL  PRIMARY KEY,

    -- User's email (does *not* reference auth_users.email because the user
    -- might be deleted)
    email                   TEXT    NOT NULL,

    -- Day (request timestamp, date_truncated to a day)
    day                     DATE    NOT NULL,

    -- Number of requests
    requests_count          INTEGER NOT NULL,

    -- Number of requested items
    requested_items_count   INTEGER NOT NULL

);

CREATE INDEX auth_user_request_daily_counts_email ON auth_user_request_daily_counts (email);
CREATE INDEX auth_user_request_daily_counts_day ON auth_user_request_daily_counts (day);


-- On each logged request, update "auth_user_request_daily_counts" table
CREATE OR REPLACE FUNCTION auth_user_requests_update_daily_counts() RETURNS trigger AS
$$

DECLARE
    request_date DATE;

BEGIN

    -- Try to prevent deadlocks
    LOCK TABLE auth_user_request_daily_counts IN SHARE ROW EXCLUSIVE MODE;

    request_date := DATE_TRUNC('day', NEW.request_timestamp)::DATE;

    WITH upsert AS (
        -- Try to UPDATE a previously INSERTed day
        UPDATE auth_user_request_daily_counts
        SET requests_count = requests_count + 1,
            requested_items_count = requested_items_count + NEW.requested_items_count
        WHERE email = NEW.email
          AND day = request_date
        RETURNING *
    )
    INSERT INTO auth_user_request_daily_counts (email, day, requests_count, requested_items_count)
        SELECT NEW.email, request_date, 1, NEW.requested_items_count
        WHERE NOT EXISTS (
            SELECT *
            FROM upsert
        );

    RETURN NULL;

END;
$$
LANGUAGE 'plpgsql';


CREATE TRIGGER auth_user_requests_update_daily_counts
    AFTER INSERT ON auth_user_requests
    FOR EACH ROW EXECUTE PROCEDURE auth_user_requests_update_daily_counts();

-- User limits for logged + throttled controller actions
CREATE TABLE auth_user_limits (

    auth_user_limits_id             SERIAL      NOT NULL,

    auth_users_id                   INTEGER     NOT NULL UNIQUE REFERENCES auth_users(auth_users_id)
                                                ON DELETE CASCADE ON UPDATE CASCADE DEFERRABLE,

    -- Request limit (0 or belonging to 'admin' / 'admin-readonly' group = no
    -- limit)
    weekly_requests_limit           INTEGER     NOT NULL DEFAULT 1000,

    -- Requested items (stories) limit (0 or belonging to 'admin' /
    -- 'admin-readonly' group = no limit)
    weekly_requested_items_limit    INTEGER     NOT NULL DEFAULT 20000

);

CREATE UNIQUE INDEX auth_user_limits_auth_users_id ON auth_user_limits (auth_users_id);

-- Set the default limits for newly created users
CREATE OR REPLACE FUNCTION auth_users_set_default_limits() RETURNS trigger AS
$$
BEGIN

    INSERT INTO auth_user_limits (auth_users_id) VALUES (NEW.auth_users_id);
    RETURN NULL;

END;
$$
LANGUAGE 'plpgsql';

CREATE TRIGGER auth_users_set_default_limits
    AFTER INSERT ON auth_users
    FOR EACH ROW EXECUTE PROCEDURE auth_users_set_default_limits();


-- Add helper function to find out weekly request / request items usage for a user
CREATE OR REPLACE FUNCTION auth_user_limits_weekly_usage(user_email TEXT)
RETURNS TABLE(email TEXT, weekly_requests_sum BIGINT, weekly_requested_items_sum BIGINT) AS
$$

    SELECT auth_users.email,
           COALESCE(SUM(auth_user_request_daily_counts.requests_count), 0) AS weekly_requests_sum,
           COALESCE(SUM(auth_user_request_daily_counts.requested_items_count), 0) AS weekly_requested_items_sum
    FROM auth_users
        LEFT JOIN auth_user_request_daily_counts
            ON auth_users.email = auth_user_request_daily_counts.email
            AND auth_user_request_daily_counts.day > DATE_TRUNC('day', NOW())::date - INTERVAL '1 week'
    WHERE auth_users.email = $1
    GROUP BY auth_users.email;

$$
LANGUAGE SQL;

CREATE TABLE auth_users_tag_sets_permissions (
    auth_users_tag_sets_permissions_id SERIAL  PRIMARY KEY,
    auth_users_id                      integer references auth_users not null,
    tag_sets_id                        integer references tag_sets not null,
    apply_tags                         boolean NOT NULL,
    create_tags                        boolean NOT NULL,
    edit_tag_set_descriptors           boolean NOT NULL,
    edit_tag_descriptors               boolean NOT NULL
);

CREATE UNIQUE INDEX auth_users_tag_sets_permissions_auth_user_tag_set on  auth_users_tag_sets_permissions( auth_users_id , tag_sets_id );
CREATE INDEX auth_users_tag_sets_permissions_auth_user         on  auth_users_tag_sets_permissions( auth_users_id );
CREATE INDEX auth_users_tag_sets_permissions_tag_sets          on  auth_users_tag_sets_permissions( tag_sets_id );

--
-- Activity log
--

CREATE TABLE activities (
    activities_id       SERIAL          PRIMARY KEY,

    -- Activity's name (e.g. "media_edit", "story_edit", etc.)
    name                VARCHAR(255)    NOT NULL
                                        CONSTRAINT activities_name_can_not_contain_spaces CHECK(name NOT LIKE '% %'),

    -- When did the activity happen
    creation_date       TIMESTAMP       NOT NULL DEFAULT LOCALTIMESTAMP,

    -- User that executed the activity, either:
    --     * user's email from "auth_users.email" (e.g. "lvaliukas@cyber.law.harvard.edu", or
    --     * username that initiated the action (e.g. "system:lvaliukas")
    -- (store user's email instead of ID in case the user gets deleted)
    user_identifier     VARCHAR(255)    NOT NULL,

    -- Indexed ID of the object that was modified in some way by the activity
    -- (e.g. media's ID "media_edit" or story's ID in "story_edit")
    object_id           BIGINT          NULL,

    -- User-provided reason explaining why the activity was made
    reason              TEXT            NULL,

    -- Other free-form data describing the action in the JSON format
    -- (e.g.: '{ "field": "name", "old_value": "Foo.", "new_value": "Bar." }')
    -- FIXME: has potential to use 'JSON' type instead of 'TEXT' in
    -- PostgreSQL 9.2+
    description_json    TEXT            NOT NULL DEFAULT '{ }'

);

CREATE INDEX activities_name ON activities (name);
CREATE INDEX activities_creation_date ON activities (creation_date);
CREATE INDEX activities_user_identifier ON activities (user_identifier);
CREATE INDEX activities_object_id ON activities (object_id);


--
-- Gearman job queue (jobs enqueued with enqueue_on_gearman())
--

CREATE TYPE gearman_job_queue_status AS ENUM (
    'enqueued',     -- Job is enqueued and waiting to be run
    'running',      -- Job is currently running
    'finished',     -- Job has finished successfully
    'failed'        -- Job has failed
);

CREATE TABLE gearman_job_queue (
    gearman_job_queue_id    SERIAL                      PRIMARY KEY,

    -- Last status update time
    last_modified           TIMESTAMP                   NOT NULL DEFAULT LOCALTIMESTAMP,

    -- Gearman function name (e.g. "MediaWords::GearmanFunction::CM::DumpControversy")
    function_name           VARCHAR(255)                NOT NULL,

    -- Gearman job handle (e.g. "H:tundra.local:8")
    --
    -- This table expects all job handles to be unique, and Gearman would not
    -- generate unique job handles if it is configured to store the job queue
    -- in memory (as it does by default), so you *must* configure a persistent
    -- queue storage.
    --
    -- For an instruction on how to store the Gearman job queue on PostgreSQL,
    -- see doc/README.gearman.markdown.
    job_handle              VARCHAR(255)                UNIQUE NOT NULL,

    -- Unique Gearman job identifier that describes the job that is being run.
    --
    -- In the Gearman::JobScheduler's case, this is a SHA256 of the serialized
    -- Gearman function name and its parameters, e.g.
    --
    --     sha256_hex("MediaWords::GearmanFunction::CM::DumpControversy({controversies_id => 1})")
    --     =
    --     "b9758abbd3811b0aaa53d0e97e188fcac54f58a876bb409b7395621411401ee8"
    --
    -- Although "job_handle" above also serves as an unique identifier of the
    -- specific job, and Gearman uses both at the same time to identify a job,
    -- it provides no way to fetch the "unique job ID" (e.g. this SHA256 string)
    -- by having a Gearman job handle (e.g. "H:tundra.local:8") and vice versa,
    -- so we have to store it somewhere ourselves.
    --
    -- The "unique job ID" is needed to check if the job with specific
    -- parameters (e.g. a "dump controversy" job for the controversy ID) is
    -- enqueued / running / failed.
    --
    -- The unique job ID's length is limited to Gearman internal
    -- GEARMAN_MAX_UNIQUE_SIZE which is set to 64 at the time of writing.
    unique_job_id           VARCHAR(64)                 NOT NULL,

    -- Job status
    status                  gearman_job_queue_status    NOT NULL,

    -- Error message (if any)
    error_message           TEXT                        NULL
);

CREATE INDEX gearman_job_queue_function_name ON gearman_job_queue (function_name);
CREATE UNIQUE INDEX gearman_job_queue_job_handle ON gearman_job_queue (job_handle);
CREATE INDEX gearman_job_queue_unique_job_id ON gearman_job_queue (unique_job_id);
CREATE INDEX gearman_job_queue_status ON gearman_job_queue (status);

-- Update "last_modified" on UPDATEs
CREATE FUNCTION gearman_job_queue_sync_lastmod() RETURNS trigger AS $$
BEGIN
    NEW.last_modified := NOW();
    RETURN NEW;
END;
$$ LANGUAGE PLPGSQL;

CREATE TRIGGER gearman_job_queue_sync_lastmod
    BEFORE UPDATE ON gearman_job_queue
    FOR EACH ROW EXECUTE PROCEDURE gearman_job_queue_sync_lastmod();


-- Extra stories to be annotated with CoreNLP that don't have "media.annotate_with_corenlp = 't'"
CREATE TABLE extra_corenlp_stories (
    extra_corenlp_stories_id  SERIAL  PRIMARY KEY,
    stories_id                INTEGER NOT NULL REFERENCES stories (stories_id) ON DELETE CASCADE
);
CREATE INDEX extra_corenlp_stories_stories_id ON extra_corenlp_stories (stories_id);

--
-- Returns true if the story can + should be annotated with CoreNLP
--
CREATE OR REPLACE FUNCTION story_is_annotatable_with_corenlp(corenlp_stories_id INT) RETURNS boolean AS $$
BEGIN

    -- FIXME this function is not really optimized for performance

    -- Check "media.annotate_with_corenlp" and "extra_corenlp_stories"
    IF NOT EXISTS (

        SELECT 1
        FROM stories
            INNER JOIN media ON stories.media_id = media.media_id
        WHERE stories.stories_id = corenlp_stories_id
          AND media.annotate_with_corenlp = 't'

    ) AND NOT EXISTS (

        SELECT 1
        FROM extra_corenlp_stories
        WHERE extra_corenlp_stories.stories_id = corenlp_stories_id

    ) THEN
        RAISE NOTICE 'Story % is not annotatable with CoreNLP because it is not enabled for annotation.', corenlp_stories_id;
        RETURN FALSE;

    -- Check if the story is extracted
    ELSEIF EXISTS (

        SELECT 1
        FROM downloads
        WHERE stories_id = corenlp_stories_id
          AND type = 'content'
          AND extracted = 'f'

    ) THEN
        RAISE NOTICE 'Story % is not annotatable with CoreNLP because it is not extracted.', corenlp_stories_id;
        RETURN FALSE;

    -- Annotate English language stories only because they're the only ones
    -- supported by CoreNLP at the time.
    ELSEIF NOT EXISTS (

        SELECT 1
        FROM stories
        WHERE stories_id = corenlp_stories_id

        -- Stories with language field set to NULL are the ones fetched before
        -- introduction of the multilanguage support, so they are assumed to be
        -- English.
          AND ( stories.language = 'en' OR stories.language IS NULL )

    ) THEN
        RAISE NOTICE 'Story % is not annotatable with CoreNLP because it is not in English.', corenlp_stories_id;
        RETURN FALSE;

    -- Check if story has sentences
    ELSEIF NOT EXISTS (

        SELECT 1
        FROM story_sentences
        WHERE stories_id = corenlp_stories_id

    ) THEN
        RAISE NOTICE 'Story % is not annotatable with CoreNLP because it has no sentences.', corenlp_stories_id;
        RETURN FALSE;

    -- Things are fine
    ELSE
        RETURN TRUE;

    END IF;

END;
$$
LANGUAGE 'plpgsql';


--
-- CoreNLP annotations
--
CREATE TABLE corenlp_annotations (
    corenlp_annotations_id  SERIAL    PRIMARY KEY,
    object_id               INTEGER   NOT NULL REFERENCES stories (stories_id) ON DELETE CASCADE,
    raw_data                BYTEA     NOT NULL
);
CREATE UNIQUE INDEX corenlp_annotations_object_id ON corenlp_annotations (object_id);

-- Don't (attempt to) compress BLOBs in "raw_data" because they're going to be
-- compressed already
ALTER TABLE corenlp_annotations
    ALTER COLUMN raw_data SET STORAGE EXTERNAL;


--
-- Bit.ly processing results
--
CREATE TABLE bitly_processing_results (
    bitly_processing_results_id   SERIAL    PRIMARY KEY,
    object_id                     INTEGER   NOT NULL REFERENCES stories (stories_id) ON DELETE CASCADE,
    raw_data                      BYTEA     NOT NULL
);
CREATE UNIQUE INDEX bitly_processing_results_object_id ON bitly_processing_results (object_id);

-- Don't (attempt to) compress BLOBs in "raw_data" because they're going to be
-- compressed already
ALTER TABLE bitly_processing_results
    ALTER COLUMN raw_data SET STORAGE EXTERNAL;<|MERGE_RESOLUTION|>--- conflicted
+++ resolved
@@ -45,13 +45,8 @@
 
     -- Database schema version number (same as a SVN revision number)
     -- Increase it by 1 if you make major database schema changes.
-<<<<<<< HEAD
-    MEDIACLOUD_DATABASE_SCHEMA_VERSION CONSTANT INT := 4505;
+    MEDIACLOUD_DATABASE_SCHEMA_VERSION CONSTANT INT := 4507;
     
-=======
-    MEDIACLOUD_DATABASE_SCHEMA_VERSION CONSTANT INT := 4506;
-
->>>>>>> d833475c
 BEGIN
 
     -- Update / set database schema version
@@ -124,15 +119,11 @@
         current_time := timeofday()::timestamp;
 
         RAISE NOTICE 'media_id is %, start_date - % time - %', media_rec.media_id, media_rec.start_date, current_time;
-<<<<<<< HEAD
 
         DELETE FROM story_sentences
         WHERE media_id = media_rec.media_id
           AND date_trunc( 'day', publish_date ) < date_trunc( 'day', media_rec.start_date );
 
-=======
-        DELETE from story_sentences where media_id = media_rec.media_id and date_trunc( 'day', publish_date ) < date_trunc( 'day', media_rec.start_date );
->>>>>>> d833475c
     END LOOP;
 
   RAISE NOTICE 'time - %', current_time;  -- Prints 30
@@ -146,15 +137,11 @@
         current_time := timeofday()::timestamp;
 
         RAISE NOTICE 'media_id is %, end_date - % time - %', media_rec.media_id, media_rec.end_date, current_time;
-<<<<<<< HEAD
 
         DELETE from story_sentences
         WHERE media_id = media_rec.media_id
           AND date_trunc( 'day', publish_date ) > date_trunc( 'day', media_rec.end_date );
 
-=======
-        DELETE from story_sentences where media_id = media_rec.media_id and date_trunc( 'day', publish_date ) > date_trunc( 'day', media_rec.end_date );
->>>>>>> d833475c
     END LOOP;
 END;
 $$
@@ -432,12 +419,7 @@
     url                 varchar(1024)   not null,
     name                varchar(128)    not null,
     moderated           boolean         not null,
-<<<<<<< HEAD
     moderation_notes    text            null,       
-=======
-    feeds_added         boolean         not null,
-    moderation_notes    text            null,
->>>>>>> d833475c
     full_text_rss       boolean,
     extract_author      boolean         default(false),
     sw_data_start_date  date            default(null),
@@ -564,11 +546,6 @@
 
 create index media_stats_medium on media_stats( media_id );
 
-<<<<<<< HEAD
--- Function to check whether media item has feeds added
-    
-=======
->>>>>>> d833475c
 create type feed_feed_type AS ENUM ( 'syndicated', 'web_page' );
 
 -- Feed statuses that determine whether the feed will be fetched
@@ -700,7 +677,6 @@
 create index tags_tag_3 on tags (split_part(tag, ' ', 3));
 
 create view tags_with_sets as select t.*, ts.name as tag_set_name from tags t, tag_sets ts where t.tag_sets_id = ts.tag_sets_id;
-<<<<<<< HEAD
     
 insert into tag_sets ( name, label, description ) values (
     'media_type',
@@ -799,26 +775,6 @@
         'and Scribd, or a search engine like Google or speech platform like the Daily Kos'
     );
     
-=======
-
-insert into tag_sets ( name, label, description ) values ( 'media_type', 'Media Type', 'High level topology for media sources for use across a variety of different topics' );
-
-create temporary table media_type_tags ( name text, label text, description text );
-insert into media_type_tags values
-    ( 'Not Typed', 'Not Typed', 'The medium has not yet been typed.' ),
-    ( 'Other', 'Other', 'The medium does not fit in any listed type.' ),
-    ( 'Independent Group', 'Ind. Group', 'An academic or nonprofit group that is not affiliated with the private sector or government, such as the Electronic Frontier Foundation or the Center for Democracy and Technology)' ),
-    ( 'Social Linking Site', 'Social Linking', 'A site that aggregates links based at least partially on user submissions and/or ranking, such as Reddit, Digg, Slashdot, MetaFilter, StumbleUpon, and other social news sites' ),
-    ( 'Blog', 'Blog', 'A web log, written by one or more individuals, that is not associated with a professional or advocacy organization or institution' ),
-    ( 'General Online News Media', 'General News', 'A site that is a mainstream media outlet, such as The New York Times and The Washington Post; an online-only news outlet, such as Slate, Salon, or the Huffington Post; or a citizen journalism or non-profit news outlet, such as Global Voices or ProPublica' ),
-    ( 'Issue Specific Campaign', 'Issue', 'A site specifically dedicated to campaigning for or against a single issue.' ),
-    ( 'News Aggregator', 'News Agg.', 'A site that contains little to no original content and compiles news from other sites, such as Yahoo News or Google News' ),
-    ( 'Tech Media', 'Tech Media', 'A site that focuses on technological news and information produced by a news organization, such as Arstechnica, Techdirt, or Wired.com' ),
-    ( 'Private Sector', 'Private Sec.', 'A non-news media for-profit actor, including, for instance, trade organizations, industry sites, and domain registrars' ),
-    ( 'Government', 'Government', 'A site associated with and run by a government-affiliated entity, such as the DOJ website, White House blog, or a U.S. Senator official website' ),
-    ( 'User-Generated Content Platform', 'User Gen.', 'A general communication and networking platform or tool, like Wikipedia, YouTube, Twitter, and Scribd, or a search engine like Google or speech platform like the Daily Kos' );
-
->>>>>>> d833475c
 insert into tags ( tag_sets_id, tag, label, description )
     select ts.tag_sets_id, mtt.name, mtt.name, mtt.description
         from tag_sets ts cross join media_type_tags mtt
@@ -1143,13 +1099,6 @@
 DROP TRIGGER IF EXISTS stories_last_updated_trigger on stories CASCADE;
 CREATE TRIGGER stories_last_updated_trigger BEFORE INSERT OR UPDATE ON stories FOR EACH ROW EXECUTE PROCEDURE last_updated_trigger() ;
 DROP TRIGGER IF EXISTS stories_update_story_sentences_last_updated_trigger on stories CASCADE;
-<<<<<<< HEAD
-=======
-CREATE TRIGGER stories_update_story_sentences_last_updated_trigger AFTER INSERT OR UPDATE ON stories FOR EACH ROW EXECUTE PROCEDURE update_story_sentences_updated_time_trigger() ;
-
-CREATE TYPE download_state AS ENUM ('error', 'fetching', 'pending', 'queued', 'success', 'feed_error', 'extractor_error');
-CREATE TYPE download_type  AS ENUM ('Calais', 'calais', 'content', 'feed', 'spider_blog_home', 'spider_posting', 'spider_rss', 'spider_blog_friends_list', 'spider_validation_blog_home','spider_validation_rss','archival_only');
->>>>>>> d833475c
 
 CREATE TRIGGER stories_update_story_sentences_last_updated_trigger
     AFTER INSERT OR UPDATE ON stories
@@ -1261,14 +1210,10 @@
 CREATE INDEX downloads_state_downloads_id_pending on downloads(state,downloads_id) where state='pending';
 create index downloads_extracted on downloads(extracted, state, type)
     where extracted = 'f' and state = 'success' and type = 'content';
-<<<<<<< HEAD
 
 CREATE INDEX downloads_stories_to_be_extracted
     ON downloads (stories_id)
     WHERE extracted = false AND state = 'success' AND type = 'content';        
-=======
-CREATE INDEX downloads_stories_to_be_extracted on downloads (stories_id) where extracted = false AND state = 'success' AND type = 'content';
->>>>>>> d833475c
 
 CREATE INDEX downloads_extracted_stories on downloads (stories_id) where type='content' and state='success';
 CREATE INDEX downloads_state_queued_or_fetching on downloads(state) where state='queued' or state='fetching';
@@ -1884,7 +1829,6 @@
 create unique index controversy_links_scr on controversy_links ( stories_id, controversies_id, ref_stories_id );
 create index controversy_links_controversy on controversy_links ( controversies_id );
 create index controversy_links_ref_story on controversy_links ( ref_stories_id );
-<<<<<<< HEAD
     
 CREATE VIEW controversy_links_cross_media AS
     SELECT s.stories_id,
@@ -1908,11 +1852,6 @@
       AND rm.media_id = r.media_id
       AND cs.stories_id = cl.ref_stories_id
       AND cs.controversies_id = cl.controversies_id;
-=======
-
-create view controversy_links_cross_media as
-  select s.stories_id, sm.name as media_name, r.stories_id as ref_stories_id, rm.name as ref_media_name, cl.url as url, cs.controversies_id, cl.controversy_links_id from media sm, media rm, controversy_links cl, stories s, stories r, controversy_stories cs where cl.ref_stories_id <> cl.stories_id and s.stories_id = cl.stories_id and cl.ref_stories_id = r.stories_id and s.media_id <> r.media_id and sm.media_id = s.media_id and rm.media_id = r.media_id and cs.stories_id = cl.ref_stories_id and cs.controversies_id = cl.controversies_id;
->>>>>>> d833475c
 
 create table controversy_seed_urls (
     controversy_seed_urls_id        serial primary key,
@@ -2155,12 +2094,7 @@
     url                     varchar(1024)   not null,
     name                    varchar(128)    not null,
     moderated               boolean         not null,
-<<<<<<< HEAD
     moderation_notes        text            null,       
-=======
-    feeds_added             boolean         not null,
-    moderation_notes        text            null,
->>>>>>> d833475c
     full_text_rss           boolean,
     extract_author          boolean         default(false),
     sw_data_start_date      date            default(null),
