--- conflicted
+++ resolved
@@ -45,13 +45,8 @@
 
     -- Database schema version number (same as a SVN revision number)
     -- Increase it by 1 if you make major database schema changes.
-<<<<<<< HEAD
-    MEDIACLOUD_DATABASE_SCHEMA_VERSION CONSTANT INT := 4507;
-
-=======
-    MEDIACLOUD_DATABASE_SCHEMA_VERSION CONSTANT INT := 4508;
-    
->>>>>>> 8cab4dbc
+    MEDIACLOUD_DATABASE_SCHEMA_VERSION CONSTANT INT := 4509;
+
 BEGIN
 
     -- Update / set database schema version
@@ -124,15 +119,11 @@
         current_time := timeofday()::timestamp;
 
         RAISE NOTICE 'media_id is %, start_date - % time - %', media_rec.media_id, media_rec.start_date, current_time;
-<<<<<<< HEAD
-        DELETE from story_sentences where media_id = media_rec.media_id and date_trunc( 'day', publish_date ) < date_trunc( 'day', media_rec.start_date );
-=======
 
         DELETE FROM story_sentences
         WHERE media_id = media_rec.media_id
           AND date_trunc( 'day', publish_date ) < date_trunc( 'day', media_rec.start_date );
 
->>>>>>> 8cab4dbc
     END LOOP;
 
   RAISE NOTICE 'time - %', current_time;  -- Prints 30
@@ -146,15 +137,11 @@
         current_time := timeofday()::timestamp;
 
         RAISE NOTICE 'media_id is %, end_date - % time - %', media_rec.media_id, media_rec.end_date, current_time;
-<<<<<<< HEAD
-        DELETE from story_sentences where media_id = media_rec.media_id and date_trunc( 'day', publish_date ) > date_trunc( 'day', media_rec.end_date );
-=======
 
         DELETE from story_sentences
         WHERE media_id = media_rec.media_id
           AND date_trunc( 'day', publish_date ) > date_trunc( 'day', media_rec.end_date );
 
->>>>>>> 8cab4dbc
     END LOOP;
 END;
 $$
@@ -432,12 +419,7 @@
     url                 varchar(1024)   not null,
     name                varchar(128)    not null,
     moderated           boolean         not null,
-<<<<<<< HEAD
-    feeds_added         boolean         not null,
     moderation_notes    text            null,
-=======
-    moderation_notes    text            null,       
->>>>>>> 8cab4dbc
     full_text_rss       boolean,
     extract_author      boolean         default(false),
     sw_data_start_date  date            default(null),
@@ -521,8 +503,6 @@
     stat_date                   date        not null
 );
 
-<<<<<<< HEAD
-=======
 --
 -- Returns true if media has active RSS feeds
 --
@@ -558,13 +538,12 @@
     ELSE
         RETURN FALSE;
     END IF;
-    
+
 END;
 $$
 LANGUAGE 'plpgsql';
 
 
->>>>>>> 8cab4dbc
 create index media_stats_medium on media_stats( media_id );
 
 create type feed_feed_type AS ENUM ( 'syndicated', 'web_page' );
@@ -698,27 +677,7 @@
 create index tags_tag_3 on tags (split_part(tag, ' ', 3));
 
 create view tags_with_sets as select t.*, ts.name as tag_set_name from tags t, tag_sets ts where t.tag_sets_id = ts.tag_sets_id;
-<<<<<<< HEAD
-
-insert into tag_sets ( name, label, description ) values ( 'media_type', 'Media Type', 'High level topology for media sources for use across a variety of different topics' );
-
-create temporary table media_type_tags ( name text, label text, description text );
-insert into media_type_tags values
-    ( 'Not Typed', 'Not Typed', 'The medium has not yet been typed.' ),
-    ( 'Other', 'Other', 'The medium does not fit in any listed type.' ),
-    ( 'Independent Group', 'Ind. Group', 'An academic or nonprofit group that is not affiliated with the private sector or government, such as the Electronic Frontier Foundation or the Center for Democracy and Technology)' ),
-    ( 'Social Linking Site', 'Social Linking', 'A site that aggregates links based at least partially on user submissions and/or ranking, such as Reddit, Digg, Slashdot, MetaFilter, StumbleUpon, and other social news sites' ),
-    ( 'Blog', 'Blog', 'A web log, written by one or more individuals, that is not associated with a professional or advocacy organization or institution' ),
-    ( 'General Online News Media', 'General News', 'A site that is a mainstream media outlet, such as The New York Times and The Washington Post; an online-only news outlet, such as Slate, Salon, or the Huffington Post; or a citizen journalism or non-profit news outlet, such as Global Voices or ProPublica' ),
-    ( 'Issue Specific Campaign', 'Issue', 'A site specifically dedicated to campaigning for or against a single issue.' ),
-    ( 'News Aggregator', 'News Agg.', 'A site that contains little to no original content and compiles news from other sites, such as Yahoo News or Google News' ),
-    ( 'Tech Media', 'Tech Media', 'A site that focuses on technological news and information produced by a news organization, such as Arstechnica, Techdirt, or Wired.com' ),
-    ( 'Private Sector', 'Private Sec.', 'A non-news media for-profit actor, including, for instance, trade organizations, industry sites, and domain registrars' ),
-    ( 'Government', 'Government', 'A site associated with and run by a government-affiliated entity, such as the DOJ website, White House blog, or a U.S. Senator official website' ),
-    ( 'User-Generated Content Platform', 'User Gen.', 'A general communication and networking platform or tool, like Wikipedia, YouTube, Twitter, and Scribd, or a search engine like Google or speech platform like the Daily Kos' );
-
-=======
-    
+
 insert into tag_sets ( name, label, description ) values (
     'media_type',
     'Media Type',
@@ -815,8 +774,7 @@
         'A general communication and networking platform or tool, like Wikipedia, YouTube, Twitter, '
         'and Scribd, or a search engine like Google or speech platform like the Daily Kos'
     );
-    
->>>>>>> 8cab4dbc
+
 insert into tags ( tag_sets_id, tag, label, description )
     select ts.tag_sets_id, mtt.name, mtt.name, mtt.description
         from tag_sets ts cross join media_type_tags mtt
@@ -974,9 +932,6 @@
 
     --RAISE NOTICE 'time - % ', current_time;
 
-<<<<<<< HEAD
-    SELECT media_sets_id, min(coalesce (media.sw_data_start_date, default_start_day )) as sw_data_start_date, max( coalesce ( media.sw_data_end_date,  default_end_day )) as sw_data_end_date INTO media_rec from media_sets_media_map join media on (media_sets_media_map.media_id = media.media_id ) and media_sets_id = v_media_sets_id  group by media_sets_id;
-=======
     SELECT media_sets_id,
            MIN(coalesce (media.sw_data_start_date, default_start_day)) AS sw_data_start_date,
            max(coalesce (media.sw_data_end_date,  default_end_day)) AS sw_data_end_date
@@ -986,7 +941,6 @@
           ON media_sets_media_map.media_id = media.media_id
          AND media_sets_id = v_media_sets_id
     GROUP BY media_sets_id;
->>>>>>> 8cab4dbc
 
     start_date = media_rec.sw_data_start_date;
     end_date = media_rec.sw_data_end_date;
@@ -1146,12 +1100,6 @@
 CREATE TRIGGER stories_last_updated_trigger BEFORE INSERT OR UPDATE ON stories FOR EACH ROW EXECUTE PROCEDURE last_updated_trigger() ;
 DROP TRIGGER IF EXISTS stories_update_story_sentences_last_updated_trigger on stories CASCADE;
 
-<<<<<<< HEAD
-CREATE TYPE download_state AS ENUM ('error', 'fetching', 'pending', 'queued', 'success', 'feed_error', 'extractor_error');
-CREATE TYPE download_type  AS ENUM ('Calais', 'calais', 'content', 'feed', 'spider_blog_home', 'spider_posting', 'spider_rss', 'spider_blog_friends_list', 'spider_validation_blog_home','spider_validation_rss','archival_only');
-
-CREATE TYPE download_file_status AS ENUM ( 'tbd', 'missing', 'na', 'present', 'inline', 'redownloaded', 'error_redownloading' );
-=======
 CREATE TRIGGER stories_update_story_sentences_last_updated_trigger
     AFTER INSERT OR UPDATE ON stories
     FOR EACH ROW EXECUTE PROCEDURE update_story_sentences_updated_time_trigger() ;
@@ -1189,7 +1137,6 @@
     'redownloaded',
     'error_redownloading'
 );
->>>>>>> 8cab4dbc
 
 create table downloads (
     downloads_id        serial          primary key,
@@ -1263,14 +1210,10 @@
 CREATE INDEX downloads_state_downloads_id_pending on downloads(state,downloads_id) where state='pending';
 create index downloads_extracted on downloads(extracted, state, type)
     where extracted = 'f' and state = 'success' and type = 'content';
-<<<<<<< HEAD
-CREATE INDEX downloads_stories_to_be_extracted on downloads (stories_id) where extracted = false AND state = 'success' AND type = 'content';
-=======
 
 CREATE INDEX downloads_stories_to_be_extracted
     ON downloads (stories_id)
-    WHERE extracted = false AND state = 'success' AND type = 'content';        
->>>>>>> 8cab4dbc
+    WHERE extracted = false AND state = 'success' AND type = 'content';
 
 CREATE INDEX downloads_extracted_stories on downloads (stories_id) where type='content' and state='success';
 CREATE INDEX downloads_state_queued_or_fetching on downloads(state) where state='queued' or state='fetching';
@@ -1574,13 +1517,10 @@
 
 DROP TRIGGER IF EXISTS story_sentences_last_updated_trigger on story_sentences CASCADE;
 
-<<<<<<< HEAD
-=======
 CREATE TRIGGER story_sentences_last_updated_trigger
     BEFORE INSERT OR UPDATE ON story_sentences
     FOR EACH ROW EXECUTE PROCEDURE last_updated_trigger() ;
 
->>>>>>> 8cab4dbc
 
 -- update media stats table for new story sentence.
 create function insert_ss_media_stats() returns trigger as $$
@@ -1834,6 +1774,24 @@
             join controversy_dates cd on ( c.controversies_id = cd.controversies_id )
         where
             cd.boundary;
+
+create table controversy_communities (
+    controversy_communities_id      serial primary key,
+    controversies_id                int not null references controversies on delete cascade,
+    name                            text not null,
+    creation_date                   timestamp not null default now()
+);
+
+create index controversy_communities_controversy on controversy_communities( controversies_id );
+create unique index controversy_communities_name on controversy_communities( name );
+
+create table controversy_communities_media_map (
+    controversies_id        int not null references controversies on delete cascade,
+    media_id                int not null references media on delete cascade
+);
+
+create index controversy_communities_media_map_c on controversy_communities_media_map ( controvoversies_id );
+create index controversy_communities_media_map_m on controversy_communities_media_map ( media_id );
 
 create table controversy_dump_tags (
     controversy_dump_tags_id    serial primary key,
@@ -1889,12 +1847,7 @@
 create unique index controversy_links_scr on controversy_links ( stories_id, controversies_id, ref_stories_id );
 create index controversy_links_controversy on controversy_links ( controversies_id );
 create index controversy_links_ref_story on controversy_links ( ref_stories_id );
-<<<<<<< HEAD
-
-create view controversy_links_cross_media as
-  select s.stories_id, sm.name as media_name, r.stories_id as ref_stories_id, rm.name as ref_media_name, cl.url as url, cs.controversies_id, cl.controversy_links_id from media sm, media rm, controversy_links cl, stories s, stories r, controversy_stories cs where cl.ref_stories_id <> cl.stories_id and s.stories_id = cl.stories_id and cl.ref_stories_id = r.stories_id and s.media_id <> r.media_id and sm.media_id = s.media_id and rm.media_id = r.media_id and cs.stories_id = cl.ref_stories_id and cs.controversies_id = cl.controversies_id;
-=======
-    
+
 CREATE VIEW controversy_links_cross_media AS
     SELECT s.stories_id,
            sm.name AS media_name,
@@ -1917,7 +1870,6 @@
       AND rm.media_id = r.media_id
       AND cs.stories_id = cl.ref_stories_id
       AND cs.controversies_id = cl.controversies_id;
->>>>>>> 8cab4dbc
 
 create table controversy_seed_urls (
     controversy_seed_urls_id        serial primary key,
@@ -1988,28 +1940,6 @@
 
 create index controversy_dump_time_slices_dump on controversy_dump_time_slices ( controversy_dumps_id );
 
-<<<<<<< HEAD
--- louvain communities for a controversy
-create table controversy_communities (
-    controversy_communities_id      serial primary key,
-    controversies_id                int not null references controversies on delete cascade,
-    name                            text not null,
-    creation_date                   timestamp not null default now()
-);
-
-create index controversy_communities_controversy on controversy_communities( controversies_id );
-create unique index controversy_communities_name on controversy_communities( name );
-
-create table controversy_communities_media_map (
-    controversies_id        int not null,
-    media_id                int not null
-);
-
-create index controversy_communities_media_map_c on controversy_communities_media_map ( controvoversies_id );
-create index controversy_communities_media_map_m on controversy_communities_media_map ( media_id );
-
-=======
->>>>>>> 8cab4dbc
 create table cdts_files (
     cdts_files_id                   serial primary key,
     controversy_dump_time_slices_id int not null references controversy_dump_time_slices on delete cascade,
@@ -2182,12 +2112,7 @@
     url                     varchar(1024)   not null,
     name                    varchar(128)    not null,
     moderated               boolean         not null,
-<<<<<<< HEAD
-    feeds_added             boolean         not null,
     moderation_notes        text            null,
-=======
-    moderation_notes        text            null,       
->>>>>>> 8cab4dbc
     full_text_rss           boolean,
     extract_author          boolean         default(false),
     sw_data_start_date      date            default(null),
