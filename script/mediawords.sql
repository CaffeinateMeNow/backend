--- conflicted
+++ resolved
@@ -45,11 +45,7 @@
     
     -- Database schema version number (same as a SVN revision number)
     -- Increase it by 1 if you make major database schema changes.
-<<<<<<< HEAD
-    MEDIACLOUD_DATABASE_SCHEMA_VERSION CONSTANT INT := 4503;
-=======
-    MEDIACLOUD_DATABASE_SCHEMA_VERSION CONSTANT INT := 4504;
->>>>>>> 1d180bd1
+    MEDIACLOUD_DATABASE_SCHEMA_VERSION CONSTANT INT := 4505;
     
 BEGIN
 
