package MediaWords::ImportStories::ScrapeHTML;

# scrape stories using MediaWords::ScrapeStories by scraping html
#
# in addition to ImportStories options, new accepts the following options:
#
# * start_url - the url to start scraping from
# * page_url_patern - regex for pages to add to the scraping queue
# * story_url_pattern - regex for pages to add as stories
#
# This scraper recursively downloads pages matching page_url_pattern.  For each such page, it finds all urls matching
# story_url_pattern and adds each as a story candidate.

use strict;
use warnings;

use Modern::Perl "2015";
use MediaWords::CommonLibs;

use Moose;
with 'MediaWords::ImportStories';

use CHI;
use Data::Dumper;
use HTML::LinkExtractor;
use List::Util;
use List::MoreUtils;

use MediaWords::Util::Config;
use MediaWords::Util::HTML;
use MediaWords::Util::URL;
use MediaWords::Util::Web;

# seconds to sleep between each page url fetch
Readonly my $THROTTLE_SLEEP_TIME => 10;

# keep track of last sleep time so that we can make sure we only fetch urls every $THROTTLE_SLEEP_TIME seconds
my $_next_fetch_time = 0;

has 'start_url'         => ( is => 'rw', isa => 'Str', required => 1 );
has 'page_url_pattern'  => ( is => 'rw', isa => 'Str', required => 1 );
has 'story_url_pattern' => ( is => 'rw', isa => 'Str', required => 1 );
has 'content_pattern'   => ( is => 'rw', isa => 'Str', required => 0 );

# return CHI 1 for word counts
sub _get_cache
{
    my $mediacloud_data_dir = MediaWords::Util::Config::get_config->{ mediawords }->{ data_dir };

    return CHI->new(
        driver           => 'File',
        expires_in       => '1 month',
        expires_variance => '0.1',
        root_dir         => "${ mediacloud_data_dir }/cache/scrape_stories",
        cache_size       => '50g'
    );
}

# get the cached url
sub _get_cached_url
{
    my ( $self, $url ) = @_;

    return $self->_get_cache->get( $url );
}

# set the content of the cached url
sub _set_cached_url
{
    my ( $self, $url, $content ) = @_;

    return $self->_get_cache->set( $url, $content );
}

# fetch content from the url; print a warning and return '' if there is an error
sub _fetch_url
{
    my ( $self, $url ) = @_;

    DEBUG( "fetch_url: $url" );

    if ( my $content = $self->_get_cached_url( $url ) )
    {
        return $content;
    }

    my $sleep_time = $_next_fetch_time - time;
    if ( $sleep_time > 0 )
    {
        DEBUG( "sleeping $sleep_time seconds ..." );
        sleep( $sleep_time );
    }
    $_next_fetch_time = time + $THROTTLE_SLEEP_TIME;

    my $ua = MediaWords::Util::Web::UserAgent->new();

    my $response = $ua->get( $url );

    if ( !$response->is_success )
    {
<<<<<<< HEAD
        DEBUG "fetch_url: $url" if ( $self->debug );
        my $response = $ua->get( $url );

        if ( !$response->is_success )
        {
            WARN "Unable to fetch url '$url': " . $response->status_line;
            return '';
        }

        $content = $response->decoded_content;

        if (   ( $refresh_loops++ < 10 )
            && ( my $refresh_url = MediaWords::Util::HTML::meta_refresh_url_from_html( $content, $url ) ) )
        {
            $url     = $refresh_url;
            $content = '';
        }
=======
        WARN "Unable to fetch url '$url': " . $response->status_line;
        return '';
>>>>>>> a8b2060d
    }

    my $content = $response->decoded_content;

    DEBUG( "content (" . length( $content ) . "): " . substr( $content, 0, 80 ) );

    $self->_set_cached_url( $url, $content );

    return $content;
}

# for each story, fetch the url and create a story object with title, date, etc by parsing
# the resulting html.  if we fail to download a given url, just skip it and print a warning.
sub _get_stories_from_story_urls
{
    my ( $self, $story_urls ) = @_;

    my $stories = [];

    $story_urls = [ List::MoreUtils::uniq( @{ $story_urls } ) ];

    for my $url ( @{ $story_urls } )
    {
        my $content = $self->_fetch_url( $url );
        push( @{ $stories }, $self->generate_story( $content, $url ) ) if ( $content );
    }

    return $stories;
}

# return a list of all links that appear in the html
sub _get_links_from_html
{
    my ( $self, $html, $url ) = @_;

    my $link_extractor = new HTML::LinkExtractor( undef, $url );

    $link_extractor->parse( \$html );

    my $link_lookup = {};

    for my $link ( @{ $link_extractor->links } )
    {
        next if ( !$link->{ href } );

        next if ( $link->{ href } !~ /^http/i );

        $link =~ s/www[a-z0-9]+.nytimes/www.nytimes/i;

        $link_lookup->{ $link->{ href } } = 1;
    }

    return [ keys( %{ $link_lookup } ) ];
}

# given html content, search for all urls and return urls that match the story_urls_pattern and
# the page_urls_pattern, respectively
sub _parse_urls_from_content
{
    my ( $self, $url, $content ) = @_;

    my $urls = $self->_get_links_from_html( $content, $url );

    my $story_url_pattern = $self->story_url_pattern;
    my $page_url_pattern  = $self->page_url_pattern;

    my $story_urls = [];
    my $page_urls  = [];

    for my $url ( @{ $urls } )
    {
        my $nu = eval { MediaWords::Util::URL::normalize_url( $url ) } || $url;

        push( @{ $story_urls }, $nu ) if ( $nu =~ /$story_url_pattern/i );
        push( @{ $page_urls },  $nu ) if ( $nu =~ /$page_url_pattern/i );
    }

    DEBUG "page_urls: " . Dumper( $page_urls );
    DEBUG "story_urls: " . Dumper( $story_urls );
    DEBUG scalar( @{ $story_urls } ) . " story_urls found before dedup";

    return ( $story_urls, $page_urls );
}

# start with start_url; for each url, download that url, add any urls that match story_url_pattern to the
# story url list, add any urls that match page_url_pattern to the queue to repeat this process. once we have
# all of the story urls, download each story url and return the list of stories.  only return stories
# between start_date and end_date
sub get_new_stories
{
    my ( $self ) = @_;

    my $story_urls = [];

    my $i = 1;

    my $page_urls        = [ $self->start_url ];
    my $page_urls_lookup = {};
    while ( my $page_url = pop( @{ $page_urls } ) )
    {
        next if ( $page_urls_lookup->{ $page_url } );
        $page_urls_lookup->{ $page_url } = 1;

        last if ( $i++ > $self->max_pages );

        DEBUG "page_url: $page_url";
        my $content = $self->_fetch_url( $page_url );
        my ( $new_story_urls, $new_page_urls ) = $self->_parse_urls_from_content( $page_url, $content );

        push( @{ $page_urls },  @{ $new_page_urls } );
        push( @{ $story_urls }, @{ $new_story_urls } );
        sleep( $THROTTLE_SLEEP_TIME );
    }

    my $all_stories = $self->_get_stories_from_story_urls( $story_urls );

    my $dated_stories = $self->_get_stories_in_date_range( $all_stories );

    return $dated_stories;
}

1;<|MERGE_RESOLUTION|>--- conflicted
+++ resolved
@@ -98,28 +98,8 @@
 
     if ( !$response->is_success )
     {
-<<<<<<< HEAD
-        DEBUG "fetch_url: $url" if ( $self->debug );
-        my $response = $ua->get( $url );
-
-        if ( !$response->is_success )
-        {
-            WARN "Unable to fetch url '$url': " . $response->status_line;
-            return '';
-        }
-
-        $content = $response->decoded_content;
-
-        if (   ( $refresh_loops++ < 10 )
-            && ( my $refresh_url = MediaWords::Util::HTML::meta_refresh_url_from_html( $content, $url ) ) )
-        {
-            $url     = $refresh_url;
-            $content = '';
-        }
-=======
         WARN "Unable to fetch url '$url': " . $response->status_line;
         return '';
->>>>>>> a8b2060d
     }
 
     my $content = $response->decoded_content;
