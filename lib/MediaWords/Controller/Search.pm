package MediaWords::Controller::Search;

use Modern::Perl "2013";
use MediaWords::CommonLibs;

use strict;
use warnings;
use base 'Catalyst::Controller';

use MediaWords::Solr;
use MediaWords::Util::CSV;

=head1 NAME>

MediaWords::Controller::Health - Catalyst Controller

=head1 DESCRIPTION

Catalyst Controller for basic story search page

=cut

# list all collection tags, with media set names attached
sub tags : Local
{
    my ( $self, $c ) = @_;

    my $db = $c->dbis;

    my $tags = $db->query( <<END )->hashes;
with collection_tags as (
    
    select t.* 
        from tags t 
            join tag_sets ts on ( t.tag_sets_id = ts.tag_sets_id )
        where ts.name = 'collection' and
            tags_id not in ( select tags_id from media_sets where include_in_dump = false )
)
        
select t.*, ms.media_set_names, mtm.media_count
    from collection_tags t
    
        left join ( 
            select count(*) media_count, mtm.tags_id 
                from media_tags_map mtm
                group by mtm.tags_id
        ) mtm on ( mtm.tags_id = t.tags_id )
        
        left join (
            select ms.tags_id,
                array_to_string( array_agg( d.name || ':' || ms.name ), '; ' ) media_set_names
            from media_sets ms
                join dashboard_media_sets dms on ( dms.media_sets_id = ms.media_sets_id )
                join dashboards d on ( d.dashboards_id = dms.dashboards_id ) 
            where ms.tags_id is not null
            group by ms.tags_id
        ) ms on ( t.tags_id = ms.tags_id )

    order by media_set_names, t.tags_id
END

    $c->stash->{ tags }     = $tags;
    $c->stash->{ template } = 'search/tags.tt2';
}

# list all media sources associated with the given tag
sub media : Local
{
    my ( $self, $c, $tags_id ) = @_;

    die( "no tags_id" ) unless ( $tags_id );

    my $db = $c->dbis;

    my $media = $db->query( <<'END', $tags_id )->hashes;
select m.* 
    from media m join media_tags_map mtm on ( m.media_id = mtm.media_id )
    where mtm.tags_id = ?
    order by mtm.media_id
END

    $c->stash->{ media }    = $media;
    $c->stash->{ template } = 'search/media.tt2';
}

# search for stories using solr and return either a sampled list of stories in html or the full list in csv
sub index : Path : Args(0)
{
    my ( $self, $c ) = @_;

    my $q = $c->req->params->{ q } || '';
    my $l = $c->req->params->{ l };

    if ( !$q )
    {
        $c->stash->{ template } = 'search/search.tt2';
        $c->stash->{ title }    = 'Search';
        return;
    }

    my $db = $c->dbis;

    my $csv = $c->req->params->{ csv };

    my $num_sampled = $csv ? undef : 1000;

    my ( $stories, $num_stories ) = MediaWords::Solr::search_for_stories_with_sentences( $db, { q => $q }, $num_sampled, 1 );

    if ( $csv )
    {
        map { delete( $_->{ sentences } ) } @{ $stories };
        my $encoded_csv = MediaWords::Util::CSV::get_hashes_as_encoded_csv( $stories );

        $c->response->header( "Content-Disposition" => "attachment;filename=stories.csv" );
        $c->response->content_type( 'text/csv; charset=UTF-8' );
        $c->response->content_length( bytes::length( $encoded_csv ) );
        $c->response->body( $encoded_csv );
    }
    else
    {
        $c->stash->{ stories }     = $stories;
        $c->stash->{ num_stories } = $num_stories;
<<<<<<< HEAD
        $c->stash->{ q } = $q;
        $c->stash->{ l } = $l;
        $c->stash->{ template } = 'search/search.tt2';
=======
        $c->stash->{ q }           = $q;
        $c->stash->{ template }    = 'search/search.tt2';
>>>>>>> 0ca10b7d
    }
}

# print word cloud of search results
sub wc : Local
{
    my ( $self, $c ) = @_;

    my $q = $c->req->params->{ q };
<<<<<<< HEAD
    my $l = $c->req->params->{ l };

    my $languages = [ split( /\W/, $l )  ];
    
=======

>>>>>>> 0ca10b7d
    if ( $q =~ /story_sentences_id|sentence_number/ )
    {
        die( "searches by sentence not allowed" );
    }

    die( "missing q" ) unless ( $q );
<<<<<<< HEAD
    
    my $words = MediaWords::Solr::count_words( $q, undef, $languages );
    
=======

    my $words = MediaWords::Solr::count_words( { q => $q } );

>>>>>>> 0ca10b7d
    if ( $c->req->params->{ csv } )
    {
        my $encoded_csv = MediaWords::Util::CSV::get_hashes_as_encoded_csv( $words );

        $c->response->header( "Content-Disposition" => "attachment;filename=words.csv" );
        $c->response->content_type( 'text/csv; charset=UTF-8' );
        $c->response->content_length( bytes::length( $encoded_csv ) );
        $c->response->body( $encoded_csv );
    }
<<<<<<< HEAD
    else {
        $c->stash->{ words } = $words;
        $c->stash->{ q } = $q;
        $c->stash->{ l } = $l;
=======
    else
    {
        $c->stash->{ words }    = $words;
        $c->stash->{ q }        = $q;
>>>>>>> 0ca10b7d
        $c->stash->{ template } = 'search/wc.tt2';
    }
}

# print out search instructions
sub readme : Local
{
    my ( $self, $c ) = @_;

    $c->stash->{ template } = 'search/readme.tt2';
}

1;<|MERGE_RESOLUTION|>--- conflicted
+++ resolved
@@ -120,14 +120,11 @@
     {
         $c->stash->{ stories }     = $stories;
         $c->stash->{ num_stories } = $num_stories;
-<<<<<<< HEAD
         $c->stash->{ q } = $q;
         $c->stash->{ l } = $l;
         $c->stash->{ template } = 'search/search.tt2';
-=======
         $c->stash->{ q }           = $q;
         $c->stash->{ template }    = 'search/search.tt2';
->>>>>>> 0ca10b7d
     }
 }
 
@@ -137,29 +134,19 @@
     my ( $self, $c ) = @_;
 
     my $q = $c->req->params->{ q };
-<<<<<<< HEAD
     my $l = $c->req->params->{ l };
 
     my $languages = [ split( /\W/, $l )  ];
     
-=======
-
->>>>>>> 0ca10b7d
     if ( $q =~ /story_sentences_id|sentence_number/ )
     {
         die( "searches by sentence not allowed" );
     }
 
     die( "missing q" ) unless ( $q );
-<<<<<<< HEAD
     
     my $words = MediaWords::Solr::count_words( $q, undef, $languages );
     
-=======
-
-    my $words = MediaWords::Solr::count_words( { q => $q } );
-
->>>>>>> 0ca10b7d
     if ( $c->req->params->{ csv } )
     {
         my $encoded_csv = MediaWords::Util::CSV::get_hashes_as_encoded_csv( $words );
@@ -169,17 +156,10 @@
         $c->response->content_length( bytes::length( $encoded_csv ) );
         $c->response->body( $encoded_csv );
     }
-<<<<<<< HEAD
     else {
         $c->stash->{ words } = $words;
         $c->stash->{ q } = $q;
         $c->stash->{ l } = $l;
-=======
-    else
-    {
-        $c->stash->{ words }    = $words;
-        $c->stash->{ q }        = $q;
->>>>>>> 0ca10b7d
         $c->stash->{ template } = 'search/wc.tt2';
     }
 }
