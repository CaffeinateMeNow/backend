--- conflicted
+++ resolved
@@ -37,7 +37,6 @@
     chmod ugo+rw /opt/postgresql-server/pgmigrate && \
     true
 
-<<<<<<< HEAD
 # Install Citus Data
 RUN \
     curl -fsSL https://repos.citusdata.com/community/gpgkey | apt-key add - && \
@@ -51,8 +50,6 @@
 COPY conf/citus.conf /etc/postgresql/13/extra/
 
 # Copy helper scripts, schema, migrations
-=======
->>>>>>> 9cac69c0
 COPY bin/* /opt/postgresql-server/bin/
 COPY pgmigrate/ /opt/postgresql-server/pgmigrate
 
