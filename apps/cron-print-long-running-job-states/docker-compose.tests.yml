--- conflicted
+++ resolved
@@ -46,10 +46,5 @@
               source: ./../postgresql-server/schema/
               target: /opt/mediacloud/schema/
             - type: bind
-<<<<<<< HEAD
               source: ./../postgresql-base/conf/
-              target: /etc/postgresql/11/main/
-=======
-              source: ./../postgresql-server/conf/
-              target: /etc/postgresql/13/main/
->>>>>>> 29c71211
+              target: /etc/postgresql/13/main/