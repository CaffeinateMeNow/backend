--- conflicted
+++ resolved
@@ -16,11 +16,7 @@
 #
 RUN \
     mkdir -p "${JAVA_HOME}" && \
-<<<<<<< HEAD
-    curl --fail --location --retry 3 --retry-delay 5 "https://download.java.net/java/GA/jdk15.0.1/51f4f36ad4ef43e39d0dfdbaf6549e32/9/GPL/openjdk-15.0.1_linux-x64_bin.tar.gz" | \
-=======
-    /dl_to_stdout.sh "https://download.java.net/java/GA/jdk12.0.2/e482c34c86bd4bf8b56c0b35558996b9/10/GPL/openjdk-12.0.2_linux-x64_bin.tar.gz" | \
->>>>>>> 76e2127a
+    /dl_to_stdout.sh "https://download.java.net/java/GA/jdk15.0.1/51f4f36ad4ef43e39d0dfdbaf6549e32/9/GPL/openjdk-15.0.1_linux-x64_bin.tar.gz" | \
         tar -zx -C "${JAVA_HOME}" --strip 1 && \
     update-alternatives --install /usr/bin/java java "${JAVA_HOME}/bin/java" 1 && \
     update-alternatives --install /usr/bin/javac javac "${JAVA_HOME}/bin/javac" 1 && \
